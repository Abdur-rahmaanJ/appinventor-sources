--- conflicted
+++ resolved
@@ -95,15 +95,7 @@
   private static final String DEFAULT_ICON = RUNTIME_FILES_DIR + "ya.png";
   private static final String DEFAULT_VERSION_CODE = "1";
   private static final String DEFAULT_VERSION_NAME = "1.0";
-<<<<<<< HEAD
-=======
-  private static final String DEFAULT_APP_NAME = "";
-
   private static final String DEFAULT_MIN_SDK = "4";
-
-  private static final String COMPONENT_BUILD_INFO =
-      RUNTIME_FILES_DIR + "simple_components_build_info.json";
->>>>>>> 154a9ae0
 
   /*
    * Resource paths to yail runtime, runtime library files and sdk tools.
@@ -361,10 +353,7 @@
         out.write("  <uses-permission android:name=\"android.permission.READ_LOGS\" />\n");
       }
 
-<<<<<<< HEAD
       // TODO(markf): Change the minSdkVersion below if we ever require an SDK beyond 1.5.
-=======
->>>>>>> 154a9ae0
       // The market will use the following to filter apps shown to devices that don't support
       // the specified SDK version.  We right now support building for minSDK 4,
       // and minSDK 3 as compatibility mode (through a property in Screen 1).
