package com.google.appinventor.client.editor.youngandroid;

import static com.google.appinventor.client.Ode.MESSAGES;

import com.google.appinventor.client.Ode;
import com.google.appinventor.client.OdeAsyncCallback;
import com.google.appinventor.client.boxes.AssetListBox;
import com.google.appinventor.client.boxes.BlockSelectorBox;
import com.google.appinventor.client.boxes.PaletteBox;
import com.google.appinventor.client.editor.FileEditor;
import com.google.appinventor.client.editor.simple.SimpleComponentDatabase;
import com.google.appinventor.client.editor.simple.components.FormChangeListener;
import com.google.appinventor.client.editor.simple.components.MockComponent;
import com.google.appinventor.client.editor.simple.components.MockForm;
import com.google.appinventor.client.editor.simple.palette.DropTargetProvider;
import com.google.appinventor.client.editor.youngandroid.palette.YoungAndroidPalettePanel;
import com.google.appinventor.client.explorer.SourceStructureExplorer;
import com.google.appinventor.client.explorer.SourceStructureExplorerItem;
import com.google.appinventor.client.output.OdeLog;
import com.google.appinventor.client.widgets.dnd.DropTarget;
import com.google.appinventor.shared.rpc.project.youngandroid.YoungAndroidBlocksNode;
import com.google.gwt.user.client.Command;
import com.google.gwt.user.client.ui.TreeItem;
<<<<<<< HEAD
=======

import java.util.HashSet;
import java.util.Set;
>>>>>>> 78ad247b

/**
 * Editor for Young Android Blocks (.blk) files.
 * 
 * TODO(sharon): blocks file loading and saving is not implemented yet!!
 *
 * @author lizlooney@google.com (Liz Looney)
 * @author sharon@google.com (Sharon Perl) added Blockly functionality
 */
public final class YaBlocksEditor extends FileEditor
    implements FormChangeListener, BlockDrawerSelectionListener {

<<<<<<< HEAD
=======
  // Database of component type descriptions
  private static final SimpleComponentDatabase COMPONENT_DATABASE =
      SimpleComponentDatabase.getInstance();

>>>>>>> 78ad247b
  private final YoungAndroidBlocksNode blocksNode;

  // References to other panels that we need to control.
  private final SourceStructureExplorer sourceStructureExplorer;

  // Panel that is used as the content of the palette box
  private final YoungAndroidPalettePanel palettePanel;
<<<<<<< HEAD

  // Blocks area. Note that the blocks area is a part of the "document" in the
  // browser (via the deckPanel in the ProjectEditor). So if the document changes (which happens
  // when we switch projects) we will lose the blocks editor state, even though 
  // YaBlocksEditor objects are kept around when switching projects. If we come 
  // back to this blocks editor after having switched projects, the blocksArea
  // will get reinitialized.
  private final BlocklyPanel blocksArea;

  // Database of component type descriptions
  private static final SimpleComponentDatabase COMPONENT_DATABASE =
      SimpleComponentDatabase.getInstance();

=======

  // Blocks area. Note that the blocks area is a part of the "document" in the
  // browser (via the deckPanel in the ProjectEditor). So if the document changes (which happens
  // when we switch projects) we will lose the blocks editor state, even though 
  // YaBlocksEditor objects are kept around when switching projects. If we come 
  // back to this blocks editor after having switched projects, the blocksArea
  // will get reinitialized.
  private final BlocklyPanel blocksArea;

>>>>>>> 78ad247b
  // True once we've finished loading the current file.
  private boolean loadComplete = false;

  // if selectedDrawer != null, it is either "component_" + instance name or
  // "builtin_" + drawer name
  private String selectedDrawer = null;
<<<<<<< HEAD
=======
  
  // Keep a list of components that we know about. Need this to detect when a call to add a
  // component is adding one that we already have (which can happen when a component gets
  // moved from one container to another). In that case we do not want to add it to the
  // blocks area again.
  private Set<String> componentUuids = new HashSet<String>();
>>>>>>> 78ad247b

  YaBlocksEditor(YaProjectEditor projectEditor, YoungAndroidBlocksNode blocksNode) {
    super(projectEditor, blocksNode);

    this.blocksNode = blocksNode;

    blocksArea = new BlocklyPanel(blocksNode.getProjectId() + "_" + blocksNode.getFormName());
<<<<<<< HEAD
    // We would like the blocks area to fill the available space automatically,
    // but apparently we need to give it a height or else it ends up too short.
=======
    
    // We would like the blocks area to fill the available space automatically,
    // but apparently we need to give it a height or else it ends up too short.
    // TODO(sharon): Neil was stumped the last time he looked at this, and I didn't manage to get
    // it to work either after some futzing. I think the problem was that there
    // was no set height to fill. Looking again, I wonder if this might be a
    // problem in the Box constructor, perhaps in the call to
    // body.setSize("100%", "100%"). I wonder if that should be using the initial
    // height passed into the Box constructor instead.  
>>>>>>> 78ad247b
    blocksArea.setSize("100%", "600px");

    initWidget(blocksArea);

    // Get references to the source structure explorer
    sourceStructureExplorer = BlockSelectorBox.getBlockSelectorBox().getSourceStructureExplorer();
    
    // Listen for selection events for built-in drawers
    BlockSelectorBox.getBlockSelectorBox().addBlockDrawerSelectionListener(this);

    // Create palettePanel, which will be used as the content of the PaletteBox.
    YaFormEditor myFormEditor = projectEditor.getFormFileEditor(blocksNode.getFormName());
    if (myFormEditor != null) {
      palettePanel = new YoungAndroidPalettePanel(myFormEditor);
      palettePanel.loadComponents(new DropTargetProvider() {
        // TODO(sharon): make the tree in the BlockSelectorBox a drop target
        @Override
        public DropTarget[] getDropTargets() {
          return new DropTarget[0];
        }
      });
      palettePanel.setSize("100%", "100%");
    } else {
      palettePanel = null;
      OdeLog.wlog("Can't get form editor for blocks: " + getFileId());
    }
  }

  // FileEditor methods

  @Override
  public void loadFile(final Command afterFileLoaded) {
    OdeAsyncCallback<String> callback = new OdeAsyncCallback<String>(MESSAGES.loadError()) {
      @Override
      public void onSuccess(String blkFileContent) {
        // TODO(BLOCKS-IN-BROWSER) - create the visual blocks.
        loadComplete = true;
        selectedDrawer = null;
        if (afterFileLoaded != null) {
          afterFileLoaded.execute();
        }
      }
    };
    Ode.getInstance().getProjectService().load(getProjectId(), getFileId(), callback);
  }

  @Override
  public String getTabText() {
    return MESSAGES.blocksEditorTabName(blocksNode.getFormName());
  }

  @Override
  public void onShow() {
    OdeLog.log("YaBlocksEditor: got onShow() for " + getFileId());
<<<<<<< HEAD

    // When this editor is shown, update the "current" editor.
    Ode.getInstance().setCurrentFileEditor(this, getMyForm().getName());

=======
    super.onShow();
>>>>>>> 78ad247b
    loadBlocksEditor();
  }

  /*
   * Updates the the whole designer: form, palette, source structure explorer, assets list, and
   * properties panel.
   */
  private void loadBlocksEditor() {

    // Set the palette box's content.
    if (palettePanel != null) {
      PaletteBox paletteBox = PaletteBox.getPaletteBox();
      paletteBox.setContent(palettePanel);
    }

    // Update the source structure explorer with the tree of this form's components.
<<<<<<< HEAD
    MockForm form = getMyForm();
=======
    MockForm form = getForm();
>>>>>>> 78ad247b
    if (form != null) {
      // start with no component selected in sourceStructureExplorer. We
      // don't want a component drawer open in the blocks editor when we
      // come back to it.
      updateBlocksTree(form, null);
      BlockSelectorBox.getBlockSelectorBox().setVisible(true);
      hideComponentBlocks();
    } else {
      OdeLog.wlog("Can't get form editor for blocks: " + getFileId());
    }

    // Show the assets box.
    AssetListBox assetListBox = AssetListBox.getAssetListBox();
    assetListBox.setVisible(true);
  }

  @Override
  public void onHide() {
    // When an editor is detached, if we are the "current" editor,
<<<<<<< HEAD
    // set the current editor to null. 
=======
    // set the current editor to null and clean up the UI.
>>>>>>> 78ad247b
    // Note: I'm not sure it is possible that we would not be the "current"
    // editor when this is called, but we check just to be safe.
    OdeLog.log("YaBlocksEditor: got onHide() for " + getFileId());
    if (Ode.getInstance().getCurrentFileEditor() == this) {
<<<<<<< HEAD
      Ode.getInstance().setCurrentFileEditor(null, null);
=======
      super.onHide();
>>>>>>> 78ad247b
      unloadBlocksEditor();
    } else {
      OdeLog.wlog("YaBlocksEditor.onHide: Not doing anything since we're not the "
          + "current file editor!");
    }
  }
<<<<<<< HEAD
=======
  
  @Override
  public void onClose() {
    // our partner YaFormEditor added us as a FormChangeListener, but we remove ourself.
    getForm().removeFormChangeListener(this);
    BlockSelectorBox.getBlockSelectorBox().removeBlockDrawerSelectionListener(this);
  }
>>>>>>> 78ad247b

  private void unloadBlocksEditor() {
    // TODO(sharon): do something about form change listener?

    // Clear the palette box.
    PaletteBox paletteBox = PaletteBox.getPaletteBox();
    paletteBox.clear();

    // Clear and hide the blocks selector tree
    sourceStructureExplorer.clearTree();
    BlockSelectorBox.getBlockSelectorBox().setVisible(false);
<<<<<<< HEAD

    // Hide the assets box.
    AssetListBox assetListBox = AssetListBox.getAssetListBox();
    assetListBox.setVisible(false);

    hideComponentBlocks();
  }

  private void updateBlocksTree(MockForm form, SourceStructureExplorerItem itemToSelect) {
    TreeItem items[] = new TreeItem[2];
    items[0] = BlockSelectorBox.getBuiltInBlocksTree();
    items[1] = form.buildComponentsTree();
    sourceStructureExplorer.updateTree(items, itemToSelect);
  }

  // Do whatever is needed to save Blockly state when our project is about to be
  // detached from the parent document
=======

    // Hide the assets box.
    AssetListBox assetListBox = AssetListBox.getAssetListBox();
    assetListBox.setVisible(false);

    hideComponentBlocks();
  }

  private void updateBlocksTree(MockForm form, SourceStructureExplorerItem itemToSelect) {
    TreeItem items[] = new TreeItem[2];
    items[0] = BlockSelectorBox.getBlockSelectorBox().getBuiltInBlocksTree();
    items[1] = form.buildComponentsTree();
    sourceStructureExplorer.updateTree(items, itemToSelect);
  }

  // Do whatever is needed to save Blockly state when our project is about to be
  // detached from the parent document. Note that this is not for saving the blocks file itself.
  // We use EditorManager.scheduleAutoSave for that.
>>>>>>> 78ad247b
  public void prepareForUnload() {
    blocksArea.saveComponents();
  }

  @Override
  public String getRawFileContent() {
    // TODO(BLOCKS-IN-BROWSER) - return the content that should be saved in the .blk file
    throw new RuntimeException("YaBlocksEditor.getRawFileContent is not implemented yet!");
  }

  @Override
  public void onSave() {
    // Nothing to do after blocks are saved.
  }

<<<<<<< HEAD
  public void addComponent(String typeName, String instanceName, String uid) {
    String typeDescription = COMPONENT_DATABASE.getTypeDescription(typeName);
    blocksArea.addComponent(typeDescription, instanceName, uid);
  }

  public void removeComponent(String typeName, String instanceName, String uid) {
    blocksArea.removeComponent(typeName, instanceName, uid);
  }

  public void renameComponent(String typeName, String oldName, String newName, String uid) {
    blocksArea.renameComponent(typeName, oldName, newName, uid);
=======
  public void addComponent(String typeName, String instanceName, String uuid) {
    if (componentUuids.add(uuid)) {
      String typeDescription = COMPONENT_DATABASE.getTypeDescription(typeName);
      blocksArea.addComponent(typeDescription, instanceName, uuid);
    }
  }

  public void removeComponent(String typeName, String instanceName, String uuid) {
    if (componentUuids.remove(uuid)) {
      blocksArea.removeComponent(typeName, instanceName, uuid);
    }
  }

  public void renameComponent(String typeName, String oldName, String newName, String uuid) {
    blocksArea.renameComponent(typeName, oldName, newName, uuid);
>>>>>>> 78ad247b
  }

  public void showComponentBlocks(String instanceName) {
    String instanceDrawer = "component_" + instanceName;
    if (selectedDrawer == null || !blocksArea.drawerShowing()
        || !selectedDrawer.equals(instanceDrawer)) {
      blocksArea.showComponentBlocks(instanceName);
      selectedDrawer = instanceDrawer;
    } else {
      blocksArea.hideComponentBlocks();
      selectedDrawer = null;
    }
  }

  public void hideComponentBlocks() {
    blocksArea.hideComponentBlocks();
    selectedDrawer = null;
  }

  public void showBuiltinBlocks(String drawerName) {
    OdeLog.log("Showing built-in drawer " + drawerName);
    String builtinDrawer = "builtin_" + drawerName;
    if (selectedDrawer == null || !blocksArea.drawerShowing()
        || !selectedDrawer.equals(builtinDrawer)) {
      blocksArea.showBuiltinBlocks(drawerName);
      selectedDrawer = builtinDrawer;
    } else {
      blocksArea.hideBuiltinBlocks();
      selectedDrawer = null;
    }
  }

  public void hideBuiltinBlocks() {
    blocksArea.hideBuiltinBlocks();
  }

<<<<<<< HEAD
  public MockForm getMyForm() {
=======
  public MockForm getForm() {
>>>>>>> 78ad247b
    YaProjectEditor yaProjectEditor = (YaProjectEditor) projectEditor;
    YaFormEditor myFormEditor = yaProjectEditor.getFormFileEditor(blocksNode.getFormName());
    if (myFormEditor != null) {
      return myFormEditor.getForm();
    } else {
      return null;
    }
  }

  // FormChangeListener implementation
  // Note: our companion YaFormEditor adds us as a listener on the form

  /*
   * @see com.google.appinventor.client.editor.simple.components.FormChangeListener#
   * onComponentPropertyChanged
   * (com.google.appinventor.client.editor.simple.components.MockComponent, java.lang.String,
   * java.lang.String)
   */
  @Override
  public void onComponentPropertyChanged(
      MockComponent component, String propertyName, String propertyValue) {
    // nothing to do here
  }

  /*
   * @see
   * com.google.appinventor.client.editor.simple.components.FormChangeListener#onComponentRemoved
   * (com.google.appinventor.client.editor.simple.components.MockComponent, boolean)
   */
  @Override
  public void onComponentRemoved(MockComponent component, boolean permanentlyDeleted) {
    if (permanentlyDeleted) {
<<<<<<< HEAD
      removeComponent(component.getType(), component.getName(),
          component.getPropertyValue(MockComponent.PROPERTY_NAME_UUID));
=======
      removeComponent(component.getType(), component.getName(), component.getUuid());
>>>>>>> 78ad247b
      if (loadComplete) {
        updateSourceStructureExplorer();
      }
    }
  }

  /*
   * @see
   * com.google.appinventor.client.editor.simple.components.FormChangeListener#onComponentAdded
   * (com.google.appinventor.client.editor.simple.components.MockComponent)
   */
  @Override
  public void onComponentAdded(MockComponent component) {
<<<<<<< HEAD
    addComponent(component.getType(), component.getName(),
        component.getPropertyValue(MockComponent.PROPERTY_NAME_UUID));
=======
    addComponent(component.getType(), component.getName(), component.getUuid());
>>>>>>> 78ad247b
    if (loadComplete) {
      // Update source structure panel
      updateSourceStructureExplorer();
    }
  }

  /*
   * @see
   * com.google.appinventor.client.editor.simple.components.FormChangeListener#onComponentRenamed
   * (com.google.appinventor.client.editor.simple.components.MockComponent, java.lang.String)
   */
  @Override
  public void onComponentRenamed(MockComponent component, String oldName) {
<<<<<<< HEAD
    renameComponent(component.getType(), oldName, component.getName(),
        component.getPropertyValue(MockComponent.PROPERTY_NAME_UUID));
=======
    renameComponent(component.getType(), oldName, component.getName(), component.getUuid());
>>>>>>> 78ad247b
    if (loadComplete) {
      updateSourceStructureExplorer();
      // renaming could potentially confuse an open drawer so close just in case
      hideComponentBlocks();
      selectedDrawer = null;
    }
  }
  
  private void updateSourceStructureExplorer() {
<<<<<<< HEAD
    MockForm form = getMyForm();
=======
    MockForm form = getForm();
>>>>>>> 78ad247b
    if (form != null) {
      updateBlocksTree(form, form.getSelectedComponent().getSourceStructureExplorerItem());
    }
  }

  /*
   * @see com.google.appinventor.client.editor.simple.components.FormChangeListener#
   * onComponentSelectionChange
   * (com.google.appinventor.client.editor.simple.components.MockComponent, boolean)
   */
  @Override
  public void onComponentSelectionChange(MockComponent component, boolean selected) {
    // not relevant for blocks editor - this happens on clicks in the mock form areas
  }
  
  // BlockDrawerSelectionListener implementation
  
  /*
   * @see com.google.appinventor.client.editor.youngandroid.BlockDrawerSelectionListener#
   * onBlockDrawerSelected(java.lang.String)
   */
  @Override
  public void onBuiltinDrawerSelected(String drawerName) {
<<<<<<< HEAD
    showBuiltinBlocks(drawerName);
  }

  /*
   * @see com.google.appinventor.client.editor.youngandroid.BlockDrawerSelectionListener#
   * onBlockDrawerUnselected(java.lang.String)
   */
  @Override
  public void onBuiltinDrawerUnselected(String drawerName) {
    hideBuiltinBlocks();
=======
    // Only do something if we are the current file editor
    if (Ode.getInstance().getCurrentFileEditor() == this) {
      showBuiltinBlocks(drawerName);
    }
>>>>>>> 78ad247b
  }
}<|MERGE_RESOLUTION|>--- conflicted
+++ resolved
@@ -21,12 +21,9 @@
 import com.google.appinventor.shared.rpc.project.youngandroid.YoungAndroidBlocksNode;
 import com.google.gwt.user.client.Command;
 import com.google.gwt.user.client.ui.TreeItem;
-<<<<<<< HEAD
-=======
 
 import java.util.HashSet;
 import java.util.Set;
->>>>>>> 78ad247b
 
 /**
  * Editor for Young Android Blocks (.blk) files.
@@ -39,13 +36,10 @@
 public final class YaBlocksEditor extends FileEditor
     implements FormChangeListener, BlockDrawerSelectionListener {
 
-<<<<<<< HEAD
-=======
   // Database of component type descriptions
   private static final SimpleComponentDatabase COMPONENT_DATABASE =
       SimpleComponentDatabase.getInstance();
 
->>>>>>> 78ad247b
   private final YoungAndroidBlocksNode blocksNode;
 
   // References to other panels that we need to control.
@@ -53,7 +47,6 @@
 
   // Panel that is used as the content of the palette box
   private final YoungAndroidPalettePanel palettePanel;
-<<<<<<< HEAD
 
   // Blocks area. Note that the blocks area is a part of the "document" in the
   // browser (via the deckPanel in the ProjectEditor). So if the document changes (which happens
@@ -63,36 +56,18 @@
   // will get reinitialized.
   private final BlocklyPanel blocksArea;
 
-  // Database of component type descriptions
-  private static final SimpleComponentDatabase COMPONENT_DATABASE =
-      SimpleComponentDatabase.getInstance();
-
-=======
-
-  // Blocks area. Note that the blocks area is a part of the "document" in the
-  // browser (via the deckPanel in the ProjectEditor). So if the document changes (which happens
-  // when we switch projects) we will lose the blocks editor state, even though 
-  // YaBlocksEditor objects are kept around when switching projects. If we come 
-  // back to this blocks editor after having switched projects, the blocksArea
-  // will get reinitialized.
-  private final BlocklyPanel blocksArea;
-
->>>>>>> 78ad247b
   // True once we've finished loading the current file.
   private boolean loadComplete = false;
 
   // if selectedDrawer != null, it is either "component_" + instance name or
   // "builtin_" + drawer name
   private String selectedDrawer = null;
-<<<<<<< HEAD
-=======
   
   // Keep a list of components that we know about. Need this to detect when a call to add a
   // component is adding one that we already have (which can happen when a component gets
   // moved from one container to another). In that case we do not want to add it to the
   // blocks area again.
   private Set<String> componentUuids = new HashSet<String>();
->>>>>>> 78ad247b
 
   YaBlocksEditor(YaProjectEditor projectEditor, YoungAndroidBlocksNode blocksNode) {
     super(projectEditor, blocksNode);
@@ -100,10 +75,6 @@
     this.blocksNode = blocksNode;
 
     blocksArea = new BlocklyPanel(blocksNode.getProjectId() + "_" + blocksNode.getFormName());
-<<<<<<< HEAD
-    // We would like the blocks area to fill the available space automatically,
-    // but apparently we need to give it a height or else it ends up too short.
-=======
     
     // We would like the blocks area to fill the available space automatically,
     // but apparently we need to give it a height or else it ends up too short.
@@ -113,7 +84,6 @@
     // problem in the Box constructor, perhaps in the call to
     // body.setSize("100%", "100%"). I wonder if that should be using the initial
     // height passed into the Box constructor instead.  
->>>>>>> 78ad247b
     blocksArea.setSize("100%", "600px");
 
     initWidget(blocksArea);
@@ -168,14 +138,7 @@
   @Override
   public void onShow() {
     OdeLog.log("YaBlocksEditor: got onShow() for " + getFileId());
-<<<<<<< HEAD
-
-    // When this editor is shown, update the "current" editor.
-    Ode.getInstance().setCurrentFileEditor(this, getMyForm().getName());
-
-=======
     super.onShow();
->>>>>>> 78ad247b
     loadBlocksEditor();
   }
 
@@ -192,11 +155,7 @@
     }
 
     // Update the source structure explorer with the tree of this form's components.
-<<<<<<< HEAD
-    MockForm form = getMyForm();
-=======
     MockForm form = getForm();
->>>>>>> 78ad247b
     if (form != null) {
       // start with no component selected in sourceStructureExplorer. We
       // don't want a component drawer open in the blocks editor when we
@@ -216,28 +175,18 @@
   @Override
   public void onHide() {
     // When an editor is detached, if we are the "current" editor,
-<<<<<<< HEAD
-    // set the current editor to null. 
-=======
     // set the current editor to null and clean up the UI.
->>>>>>> 78ad247b
     // Note: I'm not sure it is possible that we would not be the "current"
     // editor when this is called, but we check just to be safe.
     OdeLog.log("YaBlocksEditor: got onHide() for " + getFileId());
     if (Ode.getInstance().getCurrentFileEditor() == this) {
-<<<<<<< HEAD
-      Ode.getInstance().setCurrentFileEditor(null, null);
-=======
       super.onHide();
->>>>>>> 78ad247b
       unloadBlocksEditor();
     } else {
       OdeLog.wlog("YaBlocksEditor.onHide: Not doing anything since we're not the "
           + "current file editor!");
     }
   }
-<<<<<<< HEAD
-=======
   
   @Override
   public void onClose() {
@@ -245,7 +194,6 @@
     getForm().removeFormChangeListener(this);
     BlockSelectorBox.getBlockSelectorBox().removeBlockDrawerSelectionListener(this);
   }
->>>>>>> 78ad247b
 
   private void unloadBlocksEditor() {
     // TODO(sharon): do something about form change listener?
@@ -257,25 +205,6 @@
     // Clear and hide the blocks selector tree
     sourceStructureExplorer.clearTree();
     BlockSelectorBox.getBlockSelectorBox().setVisible(false);
-<<<<<<< HEAD
-
-    // Hide the assets box.
-    AssetListBox assetListBox = AssetListBox.getAssetListBox();
-    assetListBox.setVisible(false);
-
-    hideComponentBlocks();
-  }
-
-  private void updateBlocksTree(MockForm form, SourceStructureExplorerItem itemToSelect) {
-    TreeItem items[] = new TreeItem[2];
-    items[0] = BlockSelectorBox.getBuiltInBlocksTree();
-    items[1] = form.buildComponentsTree();
-    sourceStructureExplorer.updateTree(items, itemToSelect);
-  }
-
-  // Do whatever is needed to save Blockly state when our project is about to be
-  // detached from the parent document
-=======
 
     // Hide the assets box.
     AssetListBox assetListBox = AssetListBox.getAssetListBox();
@@ -294,7 +223,6 @@
   // Do whatever is needed to save Blockly state when our project is about to be
   // detached from the parent document. Note that this is not for saving the blocks file itself.
   // We use EditorManager.scheduleAutoSave for that.
->>>>>>> 78ad247b
   public void prepareForUnload() {
     blocksArea.saveComponents();
   }
@@ -310,19 +238,6 @@
     // Nothing to do after blocks are saved.
   }
 
-<<<<<<< HEAD
-  public void addComponent(String typeName, String instanceName, String uid) {
-    String typeDescription = COMPONENT_DATABASE.getTypeDescription(typeName);
-    blocksArea.addComponent(typeDescription, instanceName, uid);
-  }
-
-  public void removeComponent(String typeName, String instanceName, String uid) {
-    blocksArea.removeComponent(typeName, instanceName, uid);
-  }
-
-  public void renameComponent(String typeName, String oldName, String newName, String uid) {
-    blocksArea.renameComponent(typeName, oldName, newName, uid);
-=======
   public void addComponent(String typeName, String instanceName, String uuid) {
     if (componentUuids.add(uuid)) {
       String typeDescription = COMPONENT_DATABASE.getTypeDescription(typeName);
@@ -338,7 +253,6 @@
 
   public void renameComponent(String typeName, String oldName, String newName, String uuid) {
     blocksArea.renameComponent(typeName, oldName, newName, uuid);
->>>>>>> 78ad247b
   }
 
   public void showComponentBlocks(String instanceName) {
@@ -375,11 +289,7 @@
     blocksArea.hideBuiltinBlocks();
   }
 
-<<<<<<< HEAD
-  public MockForm getMyForm() {
-=======
   public MockForm getForm() {
->>>>>>> 78ad247b
     YaProjectEditor yaProjectEditor = (YaProjectEditor) projectEditor;
     YaFormEditor myFormEditor = yaProjectEditor.getFormFileEditor(blocksNode.getFormName());
     if (myFormEditor != null) {
@@ -412,12 +322,7 @@
   @Override
   public void onComponentRemoved(MockComponent component, boolean permanentlyDeleted) {
     if (permanentlyDeleted) {
-<<<<<<< HEAD
-      removeComponent(component.getType(), component.getName(),
-          component.getPropertyValue(MockComponent.PROPERTY_NAME_UUID));
-=======
       removeComponent(component.getType(), component.getName(), component.getUuid());
->>>>>>> 78ad247b
       if (loadComplete) {
         updateSourceStructureExplorer();
       }
@@ -431,12 +336,7 @@
    */
   @Override
   public void onComponentAdded(MockComponent component) {
-<<<<<<< HEAD
-    addComponent(component.getType(), component.getName(),
-        component.getPropertyValue(MockComponent.PROPERTY_NAME_UUID));
-=======
     addComponent(component.getType(), component.getName(), component.getUuid());
->>>>>>> 78ad247b
     if (loadComplete) {
       // Update source structure panel
       updateSourceStructureExplorer();
@@ -450,12 +350,7 @@
    */
   @Override
   public void onComponentRenamed(MockComponent component, String oldName) {
-<<<<<<< HEAD
-    renameComponent(component.getType(), oldName, component.getName(),
-        component.getPropertyValue(MockComponent.PROPERTY_NAME_UUID));
-=======
     renameComponent(component.getType(), oldName, component.getName(), component.getUuid());
->>>>>>> 78ad247b
     if (loadComplete) {
       updateSourceStructureExplorer();
       // renaming could potentially confuse an open drawer so close just in case
@@ -465,11 +360,7 @@
   }
   
   private void updateSourceStructureExplorer() {
-<<<<<<< HEAD
-    MockForm form = getMyForm();
-=======
     MockForm form = getForm();
->>>>>>> 78ad247b
     if (form != null) {
       updateBlocksTree(form, form.getSelectedComponent().getSourceStructureExplorerItem());
     }
@@ -493,22 +384,9 @@
    */
   @Override
   public void onBuiltinDrawerSelected(String drawerName) {
-<<<<<<< HEAD
-    showBuiltinBlocks(drawerName);
-  }
-
-  /*
-   * @see com.google.appinventor.client.editor.youngandroid.BlockDrawerSelectionListener#
-   * onBlockDrawerUnselected(java.lang.String)
-   */
-  @Override
-  public void onBuiltinDrawerUnselected(String drawerName) {
-    hideBuiltinBlocks();
-=======
     // Only do something if we are the current file editor
     if (Ode.getInstance().getCurrentFileEditor() == this) {
       showBuiltinBlocks(drawerName);
     }
->>>>>>> 78ad247b
   }
 }