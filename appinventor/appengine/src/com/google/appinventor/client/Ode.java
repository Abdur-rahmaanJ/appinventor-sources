--- conflicted
+++ resolved
@@ -196,11 +196,7 @@
   private static final int USERPROFILE = 4;
   private static final int PRIVATEUSERPROFILE = 5;
   private static final int MODERATIONPAGE = 6;
-<<<<<<< HEAD
-  static final int COMPONENTS = 7;
-=======
   private static final int USERADMIN = 7;
->>>>>>> 68d9445f
   private static int currentView = DESIGNER;
 
   /*
@@ -261,12 +257,9 @@
   // Web service for get motd information
   private final GetMotdServiceAsync getMotdService = GWT.create(GetMotdService.class);
 
-<<<<<<< HEAD
   // Web service for component related operations
   private final ComponentServiceAsync componentService = GWT.create(ComponentService.class);
-=======
   private final AdminInfoServiceAsync adminInfoService = GWT.create(AdminInfoService.class);
->>>>>>> 68d9445f
 
   private boolean windowClosing;
 
