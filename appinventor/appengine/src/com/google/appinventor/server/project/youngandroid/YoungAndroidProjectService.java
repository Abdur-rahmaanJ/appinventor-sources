// -*- mode: java; c-basic-offset: 2; -*-
// Copyright 2009-2011 Google, All Rights reserved
// Copyright 2011-2012 MIT, All rights reserved
// Released under the Apache License, Version 2.0
// http://www.apache.org/licenses/LICENSE-2.0

package com.google.appinventor.server.project.youngandroid;

import com.google.appengine.api.utils.SystemProperty;
import com.google.apphosting.api.ApiProxy;
import com.google.appinventor.common.utils.StringUtils;
import com.google.appinventor.common.version.GitBuildId;
import com.google.appinventor.components.common.YaVersion;
import com.google.appinventor.server.CrashReport;
import com.google.appinventor.server.FileExporter;
import com.google.appinventor.server.FileExporterImpl;
import com.google.appinventor.server.Server;
import com.google.appinventor.server.encryption.EncryptionException;
import com.google.appinventor.server.flags.Flag;
import com.google.appinventor.server.project.CommonProjectService;
import com.google.appinventor.server.project.utils.Security;
import com.google.appinventor.server.properties.json.ServerJsonParser;
import com.google.appinventor.server.storage.StorageIo;
import com.google.appinventor.shared.properties.json.JSONParser;
import com.google.appinventor.shared.rpc.RpcResult;
import com.google.appinventor.shared.rpc.ServerLayout;
import com.google.appinventor.shared.rpc.project.NewProjectParameters;
import com.google.appinventor.shared.rpc.project.Project;
import com.google.appinventor.shared.rpc.project.ProjectNode;
import com.google.appinventor.shared.rpc.project.ProjectRootNode;
import com.google.appinventor.shared.rpc.project.ProjectSourceZip;
import com.google.appinventor.shared.rpc.project.RawFile;
import com.google.appinventor.shared.rpc.project.TextFile;
import com.google.appinventor.shared.rpc.project.youngandroid.NewYoungAndroidProjectParameters;
import com.google.appinventor.shared.rpc.project.youngandroid.YoungAndroidAssetNode;
import com.google.appinventor.shared.rpc.project.youngandroid.YoungAndroidAssetsFolder;
import com.google.appinventor.shared.rpc.project.youngandroid.YoungAndroidBlocksNode;
import com.google.appinventor.shared.rpc.project.youngandroid.YoungAndroidComponentNode;
import com.google.appinventor.shared.rpc.project.youngandroid.YoungAndroidComponentsFolder;
import com.google.appinventor.shared.rpc.project.youngandroid.YoungAndroidFormNode;
import com.google.appinventor.shared.rpc.project.youngandroid.YoungAndroidPackageNode;
import com.google.appinventor.shared.rpc.project.youngandroid.YoungAndroidProjectNode;
import com.google.appinventor.shared.rpc.project.youngandroid.YoungAndroidSourceFolderNode;
import com.google.appinventor.shared.rpc.project.youngandroid.YoungAndroidSourceNode;
import com.google.appinventor.shared.rpc.project.youngandroid.YoungAndroidYailNode;
import com.google.appinventor.shared.rpc.user.User;
import com.google.appinventor.shared.settings.Settings;
import com.google.appinventor.shared.settings.SettingsConstants;
import com.google.appinventor.shared.storage.StorageUtil;
import com.google.appinventor.shared.youngandroid.YoungAndroidSourceAnalyzer;
import com.google.common.annotations.VisibleForTesting;
import com.google.common.base.Strings;
import com.google.common.collect.Maps;
import com.google.common.io.CharStreams;
import org.json.JSONException;
import org.json.JSONObject;

import java.io.BufferedOutputStream;
import java.io.BufferedReader;
import java.io.IOException;
import java.io.InputStream;
import java.io.InputStreamReader;
import java.io.StringReader;
import java.io.UnsupportedEncodingException;
import java.net.HttpURLConnection;
import java.net.MalformedURLException;
import java.net.URL;
import java.net.URLEncoder;
import java.text.DecimalFormat;
import java.util.List;
import java.util.Map;
import java.util.Properties;
import java.util.logging.Logger;

/**
 * Provides support for Young Android projects.
 *
 * @author lizlooney@google.com (Liz Looney)
 * @author markf@google.com (Mark Friedman)
 */
public final class YoungAndroidProjectService extends CommonProjectService {

  private static int currentProgress = 0;
  private static final Logger LOG = Logger.getLogger(YoungAndroidProjectService.class.getName());

  // The value of this flag can be changed in appengine-web.xml
  private static final Flag<Boolean> sendGitVersion =
    Flag.createFlag("build.send.git.version", true);

  // Project folder prefixes
  public static final String SRC_FOLDER = YoungAndroidSourceAnalyzer.SRC_FOLDER;
  protected static final String ASSETS_FOLDER = "assets";
  private static final String EXTERNAL_COMPS_FOLDER = "assets/external_comps";
  static final String PROJECT_DIRECTORY = "youngandroidproject";

  // TODO(user) Source these from a common constants library.
  private static final String FORM_PROPERTIES_EXTENSION =
      YoungAndroidSourceAnalyzer.FORM_PROPERTIES_EXTENSION;
  private static final String CODEBLOCKS_SOURCE_EXTENSION =
      YoungAndroidSourceAnalyzer.CODEBLOCKS_SOURCE_EXTENSION;
  private static final String BLOCKLY_SOURCE_EXTENSION =
      YoungAndroidSourceAnalyzer.BLOCKLY_SOURCE_EXTENSION;
  private static final String YAIL_FILE_EXTENSION =
      YoungAndroidSourceAnalyzer.YAIL_FILE_EXTENSION;

  public static final String PROJECT_PROPERTIES_FILE_NAME = PROJECT_DIRECTORY + "/" +
      "project.properties";

  private static final JSONParser JSON_PARSER = new ServerJsonParser();

  // Build folder path
  private static final String BUILD_FOLDER = "build";

  public static final String PROJECT_KEYSTORE_LOCATION = "android.keystore";

  // host[:port] to use for connecting to the build server
  private static final Flag<String> buildServerHost =
      Flag.createFlag("build.server.host", "localhost:9990");
  // host[:port] to tell build server app host url
  private static final Flag<String> appengineHost =
      Flag.createFlag("appengine.host", "");

  public YoungAndroidProjectService(StorageIo storageIo) {
    super(YoungAndroidProjectNode.YOUNG_ANDROID_PROJECT_TYPE, storageIo);
  }

  /**
   * Returns project settings that can be used when creating a new project.
   */
  public static String getProjectSettings(String icon, String vCode, String vName,
    String useslocation, String aName, String sizing) {
    icon = Strings.nullToEmpty(icon);
    vCode = Strings.nullToEmpty(vCode);
    vName = Strings.nullToEmpty(vName);
    useslocation = Strings.nullToEmpty(useslocation);
    sizing = Strings.nullToEmpty(sizing);
    aName = Strings.nullToEmpty(aName);
    return "{\"" + SettingsConstants.PROJECT_YOUNG_ANDROID_SETTINGS + "\":{" +
        "\"" + SettingsConstants.YOUNG_ANDROID_SETTINGS_ICON + "\":\"" + icon +
        "\",\"" + SettingsConstants.YOUNG_ANDROID_SETTINGS_VERSION_CODE + "\":\"" + vCode +
        "\",\"" + SettingsConstants.YOUNG_ANDROID_SETTINGS_VERSION_NAME + "\":\"" + vName +
        "\",\"" + SettingsConstants.YOUNG_ANDROID_SETTINGS_USES_LOCATION + "\":\"" + useslocation +
        "\",\"" + SettingsConstants.YOUNG_ANDROID_SETTINGS_APP_NAME + "\":\"" + aName +
        "\",\"" + SettingsConstants.YOUNG_ANDROID_SETTINGS_SIZING + "\":\"" + sizing +
        "\"}}";
  }

  /**
   * Returns the contents of the project properties file for a new Young Android
   * project.
   *
   * @param projectName the name of the project
   * @param qualifiedName the qualified name of Screen1 in the project
   * @param icon the name of the asset to use as the application icon
   * @param vcode the version code
   * @param vname the version name
   */
  public static String getProjectPropertiesFileContents(String projectName, String qualifiedName,
    String icon, String vcode, String vname, String useslocation, String aname, String sizing) {
    String contents = "main=" + qualifiedName + "\n" +
        "name=" + projectName + '\n' +
        "assets=../" + ASSETS_FOLDER + "\n" +
        "source=../" + SRC_FOLDER + "\n" +
        "build=../build\n";
    if (icon != null && !icon.isEmpty()) {
      contents += "icon=" + icon + "\n";
    }
    if (vcode != null && !vcode.isEmpty()) {
      contents += "versioncode=" + vcode + "\n";
    }
    if (vname != null && !vname.isEmpty()) {
      contents += "versionname=" + vname + "\n";
    }
    if (useslocation != null && !useslocation.isEmpty()) {
      contents += "useslocation=" + useslocation + "\n";
    }
    if (aname != null) {
      contents += "aname=" + aname + "\n";
    }
    if (sizing != null && !sizing.isEmpty()) {
      contents += "sizing=" + sizing + "\n";
    }
    return contents;
  }

  /**
   * Returns the contents of a new Young Android form file.
   * @param qualifiedName the qualified name of the form.
   * @return the contents of a new Young Android form file.
   */
  @VisibleForTesting
  public static String getInitialFormPropertiesFileContents(String qualifiedName) {
    final int lastDotPos = qualifiedName.lastIndexOf('.');
    String packageName = qualifiedName.split("\\.")[2];
    String formName = qualifiedName.substring(lastDotPos + 1);
    // The initial Uuid is set to zero here since (as far as we know) we can't get random numbers
    // in ode.shared.  This shouldn't actually matter since all Uuid's are random int's anyway (and
    // 0 was randomly chosen, I promise).  The TODO(user) in MockComponent.java indicates that
    // there will someday be assurance that these random Uuid's are unique.  Once that happens
    // this will be perfectly acceptable.  Until that happens, choosing 0 is just as safe as
    // allowing a random number to be chosen when the MockComponent is first created.
    return "#|\n$JSON\n" +
        "{\"YaVersion\":\"" + YaVersion.YOUNG_ANDROID_VERSION + "\",\"Source\":\"Form\"," +
        "\"Properties\":{\"$Name\":\"" + formName + "\",\"$Type\":\"Form\"," +
        "\"$Version\":\"" + YaVersion.FORM_COMPONENT_VERSION + "\",\"Uuid\":\"" + 0 + "\"," +
        "\"Title\":\"" + formName + "\",\"AppName\":\"" + packageName +"\"}}\n|#";
  }

  /**
   * Returns the initial contents of a Young Android blockly blocks file.
   */
  private static String getInitialBlocklySourceFileContents(String qualifiedName) {
    return "";
  }

  private static String packageNameToPath(String packageName) {
    return SRC_FOLDER + '/' + packageName.replace('.', '/');
  }

  public static String getSourceDirectory(String qualifiedName) {
    return StorageUtil.dirname(packageNameToPath(qualifiedName));
  }

  // CommonProjectService implementation

  @Override
  public void storeProjectSettings(String userId, long projectId, String projectSettings) {
    super.storeProjectSettings(userId, projectId, projectSettings);

    // If the icon has been changed, update the project properties file.
    // Extract the new icon from the projectSettings parameter.
    Settings settings = new Settings(JSON_PARSER, projectSettings);
    String newIcon = Strings.nullToEmpty(settings.getSetting(
          SettingsConstants.PROJECT_YOUNG_ANDROID_SETTINGS,
          SettingsConstants.YOUNG_ANDROID_SETTINGS_ICON));
    String newVCode = Strings.nullToEmpty(settings.getSetting(
          SettingsConstants.PROJECT_YOUNG_ANDROID_SETTINGS,
          SettingsConstants.YOUNG_ANDROID_SETTINGS_VERSION_CODE));
    String newVName = Strings.nullToEmpty(settings.getSetting(
          SettingsConstants.PROJECT_YOUNG_ANDROID_SETTINGS,
          SettingsConstants.YOUNG_ANDROID_SETTINGS_VERSION_NAME));
    String newUsesLocation = Strings.nullToEmpty(settings.getSetting(
          SettingsConstants.PROJECT_YOUNG_ANDROID_SETTINGS,
          SettingsConstants.YOUNG_ANDROID_SETTINGS_USES_LOCATION));
    String newSizing = Strings.nullToEmpty(settings.getSetting(
          SettingsConstants.PROJECT_YOUNG_ANDROID_SETTINGS,
          SettingsConstants.YOUNG_ANDROID_SETTINGS_SIZING));
    String newAName = Strings.nullToEmpty(settings.getSetting(
          SettingsConstants.PROJECT_YOUNG_ANDROID_SETTINGS,
          SettingsConstants.YOUNG_ANDROID_SETTINGS_APP_NAME));

    // Extract the old icon from the project.properties file from storageIo.
    String projectProperties = storageIo.downloadFile(userId, projectId,
        PROJECT_PROPERTIES_FILE_NAME, StorageUtil.DEFAULT_CHARSET);
    Properties properties = new Properties();
    try {
      properties.load(new StringReader(projectProperties));
    } catch (IOException e) {
      // Since we are reading from a String, I don't think this exception can actually happen.
      e.printStackTrace();
      return;
    }
    String oldIcon = Strings.nullToEmpty(properties.getProperty("icon"));
    String oldVCode = Strings.nullToEmpty(properties.getProperty("versioncode"));
    String oldVName = Strings.nullToEmpty(properties.getProperty("versionname"));
    String oldUsesLocation = Strings.nullToEmpty(properties.getProperty("useslocation"));
    String oldSizing = Strings.nullToEmpty(properties.getProperty("sizing"));
    String oldAName = Strings.nullToEmpty(properties.getProperty("aname"));

    if (!newIcon.equals(oldIcon) || !newVCode.equals(oldVCode) || !newVName.equals(oldVName)
      || !newUsesLocation.equals(oldUsesLocation) ||
         !newAName.equals(oldAName) || !newSizing.equals(oldSizing)) {
      // Recreate the project.properties and upload it to storageIo.
      String projectName = properties.getProperty("name");
      String qualifiedName = properties.getProperty("main");
      String newContent = getProjectPropertiesFileContents(projectName, qualifiedName, newIcon,
        newVCode, newVName, newUsesLocation, newAName, newSizing);
      storageIo.uploadFileForce(projectId, PROJECT_PROPERTIES_FILE_NAME, userId,
          newContent, StorageUtil.DEFAULT_CHARSET);
    }
  }

  /**
   * {@inheritDoc}
   *
   * {@code params} needs to be an instance of
   * {@link NewYoungAndroidProjectParameters}.
   */
  @Override
  public long newProject(String userId, String projectName, NewProjectParameters params) {
    NewYoungAndroidProjectParameters youngAndroidParams = (NewYoungAndroidProjectParameters) params;
    String qualifiedFormName = youngAndroidParams.getQualifiedFormName();

    String propertiesFileName = PROJECT_PROPERTIES_FILE_NAME;
    String propertiesFileContents = getProjectPropertiesFileContents(projectName,
      qualifiedFormName, null, null, null, null, null, null);

    String formFileName = YoungAndroidFormNode.getFormFileId(qualifiedFormName);
    String formFileContents = getInitialFormPropertiesFileContents(qualifiedFormName);

    String blocklyFileName = YoungAndroidBlocksNode.getBlocklyFileId(qualifiedFormName);
    String blocklyFileContents = getInitialBlocklySourceFileContents(qualifiedFormName);

    String yailFileName = YoungAndroidYailNode.getYailFileId(qualifiedFormName);
    String yailFileContents = "";

    Project project = new Project(projectName);
    project.setProjectType(YoungAndroidProjectNode.YOUNG_ANDROID_PROJECT_TYPE);
    // Project history not supported in legacy ode new project wizard
    project.addTextFile(new TextFile(propertiesFileName, propertiesFileContents));
    project.addTextFile(new TextFile(formFileName, formFileContents));
    project.addTextFile(new TextFile(blocklyFileName, blocklyFileContents));
    project.addTextFile(new TextFile(yailFileName, yailFileContents));

    // Create new project
    return storageIo.createProject(userId, project, getProjectSettings("", "1", "1.0", "false", projectName, "Fixed"));
  }

  @Override
  public long copyProject(String userId, long oldProjectId, String newName) {
    String oldName = storageIo.getProjectName(userId, oldProjectId);
    String oldProjectSettings = storageIo.loadProjectSettings(userId, oldProjectId);
    String oldProjectHistory = storageIo.getProjectHistory(userId, oldProjectId);
    Settings oldSettings = new Settings(JSON_PARSER, oldProjectSettings);
    String icon = oldSettings.getSetting(
        SettingsConstants.PROJECT_YOUNG_ANDROID_SETTINGS,
        SettingsConstants.YOUNG_ANDROID_SETTINGS_ICON);
    String vcode = oldSettings.getSetting(
        SettingsConstants.PROJECT_YOUNG_ANDROID_SETTINGS,
        SettingsConstants.YOUNG_ANDROID_SETTINGS_VERSION_CODE);
    String vname = oldSettings.getSetting(
        SettingsConstants.PROJECT_YOUNG_ANDROID_SETTINGS,
        SettingsConstants.YOUNG_ANDROID_SETTINGS_VERSION_NAME);
    String useslocation = oldSettings.getSetting(
        SettingsConstants.PROJECT_YOUNG_ANDROID_SETTINGS,
        SettingsConstants.YOUNG_ANDROID_SETTINGS_USES_LOCATION);
    String aname = oldSettings.getSetting(
        SettingsConstants.PROJECT_YOUNG_ANDROID_SETTINGS,
        SettingsConstants.YOUNG_ANDROID_SETTINGS_APP_NAME);
    String sizing = oldSettings.getSetting(
        SettingsConstants.PROJECT_YOUNG_ANDROID_SETTINGS,
        SettingsConstants.YOUNG_ANDROID_SETTINGS_SIZING);

    Project newProject = new Project(newName);
    newProject.setProjectType(YoungAndroidProjectNode.YOUNG_ANDROID_PROJECT_TYPE);
    newProject.setProjectHistory(oldProjectHistory);

    // Get the old project's source files and add them to new project, modifying where necessary.
    for (String oldSourceFileName : storageIo.getProjectSourceFiles(userId, oldProjectId)) {
      String newSourceFileName;

      String newContents = null;
      if (oldSourceFileName.equals(PROJECT_PROPERTIES_FILE_NAME)) {
        // This is the project properties file. The name of the file doesn't contain the old
        // project name.
        newSourceFileName = oldSourceFileName;
        // For the contents of the project properties file, generate the file with the new project
        // name and qualified name.
        String qualifiedFormName = StringUtils.getQualifiedFormName(
            storageIo.getUser(userId).getUserEmail(), newName);
        newContents = getProjectPropertiesFileContents(newName, qualifiedFormName, icon, vcode, vname, useslocation, aname, sizing);
      } else {
        // This is some file other than the project properties file.
        // oldSourceFileName may contain the old project name as a path segment, surrounded by /.
        // Replace the old name with the new name.
        newSourceFileName = StringUtils.replaceLastOccurrence(oldSourceFileName,
            "/" + oldName + "/", "/" + newName + "/");
      }

      if (newContents != null) {
        // We've determined (above) that the contents of the file must change for the new project.
        // Use newContents when adding the file to the new project.
        newProject.addTextFile(new TextFile(newSourceFileName, newContents));
      } else {
        // If we get here, we know that the contents of the file can just be copied from the old
        // project. Since it might be a binary file, we copy it as a raw file (that works for both
        // text and binary files).
        byte[] contents = storageIo.downloadRawFile(userId, oldProjectId, oldSourceFileName);
        newProject.addRawFile(new RawFile(newSourceFileName, contents));
      }
    }

    // Create the new project and return the new project's id.
    return storageIo.createProject(userId, newProject, getProjectSettings(icon, vcode, vname,
        useslocation, aname, sizing));
  }

  @Override
  public ProjectRootNode getRootNode(String userId, long projectId) {
    // Create root, assets, and source nodes (they are mocked nodes as they don't really
    // have to exist like this on the file system)
    ProjectRootNode rootNode =
        new YoungAndroidProjectNode(storageIo.getProjectName(userId, projectId),
                                    projectId);
    ProjectNode assetsNode = new YoungAndroidAssetsFolder(ASSETS_FOLDER);
    ProjectNode sourcesNode = new YoungAndroidSourceFolderNode(SRC_FOLDER);
    ProjectNode compsNode = new YoungAndroidComponentsFolder(EXTERNAL_COMPS_FOLDER);

    rootNode.addChild(assetsNode);
    rootNode.addChild(sourcesNode);
    rootNode.addChild(compsNode);

    // Sources contains nested folders that are interpreted as packages
    Map<String, ProjectNode> packagesMap = Maps.newHashMap();

    // Retrieve project information
    List<String> sourceFiles = storageIo.getProjectSourceFiles(userId, projectId);
    for (String fileId : sourceFiles) {
      if (fileId.startsWith(ASSETS_FOLDER + '/')) {
        if (fileId.startsWith(EXTERNAL_COMPS_FOLDER + '/')) {
          compsNode.addChild(new YoungAndroidComponentNode(StorageUtil.basename(fileId), fileId));
        }
        else {
          assetsNode.addChild(new YoungAndroidAssetNode(StorageUtil.basename(fileId), fileId));
        }
      } else if (fileId.startsWith(SRC_FOLDER + '/')) {
        // We send form (.scm), blocks (.blk), and yail (.yail) nodes to the ODE client.
        YoungAndroidSourceNode sourceNode = null;
        if (fileId.endsWith(FORM_PROPERTIES_EXTENSION)) {
          sourceNode = new YoungAndroidFormNode(fileId);
        } else if (fileId.endsWith(BLOCKLY_SOURCE_EXTENSION)) {
          sourceNode = new YoungAndroidBlocksNode(fileId);
        } else if (fileId.endsWith(CODEBLOCKS_SOURCE_EXTENSION)) {
          String blocklyFileName =
              fileId.substring(0, fileId.lastIndexOf(CODEBLOCKS_SOURCE_EXTENSION))
              + BLOCKLY_SOURCE_EXTENSION;
          if (!sourceFiles.contains(blocklyFileName)) {
            // This is an old project that hasn't been converted yet. Convert
            // the blocks file to Blockly format and name. Leave the old
            // codeblocks file around for now (for debugging) but don't send it to the client.
            String blocklyFileContents = convertCodeblocksToBlockly(userId, projectId, fileId);
            storageIo.addSourceFilesToProject(userId, projectId, false, blocklyFileName);
            storageIo.uploadFileForce(projectId, blocklyFileName, userId, blocklyFileContents,
                StorageUtil.DEFAULT_CHARSET);
            sourceNode = new YoungAndroidBlocksNode(blocklyFileName);
          }
        } else if (fileId.endsWith(YAIL_FILE_EXTENSION)) {
          sourceNode = new YoungAndroidYailNode(fileId);
        }
        if (sourceNode != null) {
          String packageName = StorageUtil.getPackageName(sourceNode.getQualifiedName());
          ProjectNode packageNode = packagesMap.get(packageName);
          if (packageNode == null) {
            packageNode = new YoungAndroidPackageNode(packageName, packageNameToPath(packageName));
            packagesMap.put(packageName, packageNode);
            sourcesNode.addChild(packageNode);
          }
          packageNode.addChild(sourceNode);
        }
      }
    }

    return rootNode;
  }

  /*
   * Convert the contents of the codeblocks file named codeblocksFileId
   * to blockly format and return the blockly contents.
   */
  private String convertCodeblocksToBlockly(String userId, long projectId,
      String codeblocksFileId) {
    // TODO(sharon): implement this!
    return "";
  }

  @Override
  public long addFile(String userId, long projectId, String fileId) {
    if (fileId.endsWith(FORM_PROPERTIES_EXTENSION) ||
        fileId.endsWith(BLOCKLY_SOURCE_EXTENSION)) {
      // If the file to be added is a form file or a blocks file, add a new form file, a new
      // blocks file, and a new yail file (as a placeholder for later code generation)
      String qualifiedFormName = YoungAndroidSourceNode.getQualifiedName(fileId);
      String formFileName = YoungAndroidFormNode.getFormFileId(qualifiedFormName);
      String blocklyFileName = YoungAndroidBlocksNode.getBlocklyFileId(qualifiedFormName);
      String yailFileName = YoungAndroidYailNode.getYailFileId(qualifiedFormName);

      List<String> sourceFiles = storageIo.getProjectSourceFiles(userId, projectId);
      if (!sourceFiles.contains(formFileName) &&
          !sourceFiles.contains(blocklyFileName) &&
          !sourceFiles.contains(yailFileName)) {

        String formFileContents = getInitialFormPropertiesFileContents(qualifiedFormName);
        storageIo.addSourceFilesToProject(userId, projectId, false, formFileName);
        storageIo.uploadFileForce(projectId, formFileName, userId, formFileContents,
            StorageUtil.DEFAULT_CHARSET);

        String blocklyFileContents = getInitialBlocklySourceFileContents(qualifiedFormName);
        storageIo.addSourceFilesToProject(userId, projectId, false, blocklyFileName);
        storageIo.uploadFileForce(projectId, blocklyFileName, userId, blocklyFileContents,
            StorageUtil.DEFAULT_CHARSET);

        String yailFileContents = "";  // start empty
        storageIo.addSourceFilesToProject(userId, projectId, false, yailFileName);
        return storageIo.uploadFileForce(projectId, yailFileName, userId, yailFileContents,
            StorageUtil.DEFAULT_CHARSET);
      } else {
        throw new IllegalStateException("One or more files to be added already exists.");
      }

    } else {
      return super.addFile(userId, projectId, fileId);
    }
  }

  @Override
  public long deleteFile(String userId, long projectId, String fileId) {
    if (fileId.endsWith(FORM_PROPERTIES_EXTENSION) ||
        fileId.endsWith(BLOCKLY_SOURCE_EXTENSION)) {
      // If the file to be deleted is a form file or a blocks file, delete both the form file
      // and the blocks file. Also, if there was a codeblocks file laying around
      // for that same form, delete it too (if it doesn't exist the delete
      // for it will be a no-op).
      String qualifiedFormName = YoungAndroidSourceNode.getQualifiedName(fileId);
      String formFileName = YoungAndroidFormNode.getFormFileId(qualifiedFormName);
      String blocklyFileName = YoungAndroidBlocksNode.getBlocklyFileId(qualifiedFormName);
      String codeblocksFileName = YoungAndroidBlocksNode.getCodeblocksFileId(qualifiedFormName);
      String yailFileName = YoungAndroidYailNode.getYailFileId(qualifiedFormName);
      storageIo.deleteFile(userId, projectId, formFileName);
      storageIo.deleteFile(userId, projectId, blocklyFileName);
      storageIo.deleteFile(userId, projectId, codeblocksFileName);
      storageIo.deleteFile(userId, projectId, yailFileName);
      storageIo.removeSourceFilesFromProject(userId, projectId, true,
          formFileName, blocklyFileName, codeblocksFileName, yailFileName);
      return storageIo.getProjectDateModified(userId, projectId);

    } else {
      return super.deleteFile(userId, projectId, fileId);
    }
  }

  /**
   * Make a request to the Build Server to build a project.  The Build Server will asynchronously
   * post the results of the build via the {@link com.google.appinventor.server.ReceiveBuildServlet}
   * A later call will need to be made by the client in order to get those results.
   *
   * @param user the User that owns the {@code projectId}.
   * @param projectId  project id to be built
   * @param nonce random string used to find resulting APK from unauth context
   * @param target  build target (optional, implementation dependent)
   *
   * @return an RpcResult reflecting the call to the Build Server
   */
  @Override
  public RpcResult build(User user, long projectId, String nonce, String target) {
    String userId = user.getUserId();
    String projectName = storageIo.getProjectName(userId, projectId);
    String outputFileDir = BUILD_FOLDER + '/' + target;

    // Store the userId and projectId based on the nonce

    storageIo.storeNonce(nonce, userId, projectId);

    // Delete the existing build output files, if any, so that future attempts to get it won't get
    // old versions.
    List<String> buildOutputFiles = storageIo.getProjectOutputFiles(userId, projectId);
    for (String buildOutputFile : buildOutputFiles) {
      storageIo.deleteFile(userId, projectId, buildOutputFile);
    }
    URL buildServerUrl = null;
    ProjectSourceZip zipFile = null;
    try {
      buildServerUrl = new URL(getBuildServerUrlStr(
          user.getUserEmail(),
          userId,
          projectId,
          outputFileDir));
      HttpURLConnection connection = (HttpURLConnection) buildServerUrl.openConnection();
      connection.setDoOutput(true);
      connection.setRequestMethod("POST");

      BufferedOutputStream bufferedOutputStream = new BufferedOutputStream(connection.getOutputStream());
      FileExporter fileExporter = new FileExporterImpl();
      zipFile = fileExporter.exportProjectSourceZip(userId, projectId, false,
          /* includeAndroidKeystore */ true,
<<<<<<< HEAD
          projectName + ".aia", true, false);
=======
          projectName + ".aia", true, true);
>>>>>>> 698f6440
      bufferedOutputStream.write(zipFile.getContent());
      bufferedOutputStream.flush();
      bufferedOutputStream.close();

      int responseCode = 0;
      responseCode = connection.getResponseCode();
      if (responseCode != HttpURLConnection.HTTP_OK) {
        // Put the HTTP response code into the RpcResult so the client code in BuildCommand.java
        // can provide an appropriate error message to the user.
        // NOTE(lizlooney) - There is some weird bug/problem with HttpURLConnection. When the
        // responseCode is 503, connection.getResponseMessage() returns "OK", but it should return
        // "Service Unavailable". If I make the request with curl and look at the headers, they
        // have the expected error message.
        // For now, the moral of the story is: don't use connection.getResponseMessage().
        String error = "Build server responded with response code " + responseCode + ".";
        try {
          String content = readContent(connection.getInputStream());
          if (content != null && !content.isEmpty()) {
            error += "\n" + content;
          }
        } catch (IOException e) {
          // No content. That's ok.
        }
        try {
          String errorContent = readContent(connection.getErrorStream());
          if (errorContent != null && !errorContent.isEmpty()) {
            error += "\n" + errorContent;
          }
        } catch (IOException e) {
          // No error content. That's ok.
        }
        if (responseCode == HttpURLConnection.HTTP_CONFLICT) {
          // The build server is not compatible with this App Inventor instance. Log this as severe
          // so the owner of the app engine instance will know about it.
          LOG.severe(error);
        }

        return new RpcResult(responseCode, "", StringUtils.escape(error));
      }
    } catch (MalformedURLException e) {
      CrashReport.createAndLogError(LOG, null,
          buildErrorMsg("MalformedURLException", buildServerUrl, userId, projectId), e);
      return new RpcResult(false, "", e.getMessage());
    } catch (IOException e) {
      // As of App Engine 1.9.0 we get these when UrlFetch is asked to send too much data
      Throwable wrappedException = e;
      int zipFileLength = zipFile.getContent().length;
      if (zipFileLength >= (5 * 1024 * 1024) /* 5 MB */) {
        String lengthMbs = format((zipFileLength * 1.0)/(1024*1024));
        wrappedException = new IllegalArgumentException(
          "Sorry, can't package projects larger than 5MB."
          + " Yours is " + lengthMbs + "MB.", e);
      }
      CrashReport.createAndLogError(LOG, null,
          buildErrorMsg("IOException", buildServerUrl, userId, projectId), wrappedException);
      return new RpcResult(false, "", wrappedException.getMessage());
    } catch (EncryptionException e) {
      CrashReport.createAndLogError(LOG, null,
          buildErrorMsg("EncryptionException", buildServerUrl, userId, projectId), e);
      return new RpcResult(false, "", e.getMessage());
    } catch (RuntimeException e) {
      // In particular, we often see RequestTooLargeException (if the zip is too
      // big) and ApiProxyException. There may be others.
      Throwable wrappedException = e;
      if (e instanceof ApiProxy.RequestTooLargeException && zipFile != null) {
        int zipFileLength = zipFile.getContent().length;
        if (zipFileLength >= (5 * 1024 * 1024) /* 5 MB */) {
          String lengthMbs = format((zipFileLength * 1.0)/(1024*1024));
          wrappedException = new IllegalArgumentException(
              "Sorry, can't package projects larger than 5MB."
              + " Yours is " + lengthMbs + "MB.", e);
        } else {
          wrappedException = new IllegalArgumentException(
              "Sorry, project was too large to package (" + zipFileLength + " bytes)");
        }
      }
      CrashReport.createAndLogError(LOG, null,
          buildErrorMsg("RuntimeException", buildServerUrl, userId, projectId), wrappedException);
      return new RpcResult(false, "", wrappedException.getMessage());
    }
    return new RpcResult(true, "Building " + projectName, "");
  }

  private String buildErrorMsg(String exceptionName, URL buildURL, String userId, long projectId) {
    return "Request to build failed with " + exceptionName + ", user=" + userId
        + ", project=" + projectId + ", build URL is " + buildURL
        + " [" + buildURL.toString().length() + "]";
  }

  // Note that this is a function rather than just a constant because we assume it will get
  // a little more complicated when we want to get the URL from an App Engine config file or
  // command line argument.
  private String getBuildServerUrlStr(String userName, String userId,
                                      long projectId, String fileName)
      throws UnsupportedEncodingException, EncryptionException {
    return "http://" + buildServerHost.get() + "/buildserver/build-all-from-zip-async"
           + "?uname=" + URLEncoder.encode(userName, "UTF-8")
           + (sendGitVersion.get()
               ? "&gitBuildVersion="
                 + URLEncoder.encode(GitBuildId.getVersion(), "UTF-8")
               : "")
           + "&callback="
           + URLEncoder.encode("http://" + getCurrentHost() + ServerLayout.ODE_BASEURL_NOAUTH
                               + ServerLayout.RECEIVE_BUILD_SERVLET + "/"
                               + Security.encryptUserAndProjectId(userId, projectId)
                               + "/" + fileName,
                               "UTF-8");
  }

  private String getCurrentHost() {
    if (Server.isProductionServer()) {
      if (appengineHost.get()=="") {
        String applicationVersionId = SystemProperty.applicationVersion.get();
        String applicationId = SystemProperty.applicationId.get();
        return applicationVersionId + "." + applicationId + ".appspot.com";
      } else {
        return appengineHost.get();
      }
    } else {
      // TODO(user): Figure out how to make this more generic
      return "localhost:8888";
    }
  }

  /*
   * Reads the UTF-8 content from the given input stream.
   */
  private static String readContent(InputStream stream) throws IOException {
    if (stream != null) {
      BufferedReader reader = new BufferedReader(new InputStreamReader(stream, "UTF-8"));
      try {
        return CharStreams.toString(reader);
      } finally {
        reader.close();
      }
    }
    return null;
  }

  /**
   * Check if there are any build results available for the given user's project
   *
   * @param user the User that owns the {@code projectId}.
   * @param projectId  project id to be built
   * @param target  build target (optional, implementation dependent)
   * @return an RpcResult reflecting the call to the Build Server. The following values may be in
   *         RpcResult.result:
   *            0:  Build is done and was successful
   *            1:  Build is done and was unsuccessful
   *            2:  Yail generation failed
   *           -1:  Build is not yet done.
   */
  @Override
  public RpcResult getBuildResult(User user, long projectId, String target) {
    String userId = user.getUserId();
    String buildOutputFileName = BUILD_FOLDER + '/' + target + '/' + "build.out";
    List<String> outputFiles = storageIo.getProjectOutputFiles(userId, projectId);
    updateCurrentProgress(user, projectId, target);
    RpcResult buildResult = new RpcResult(-1, ""+currentProgress, ""); // Build not finished
    for (String outputFile : outputFiles) {
      if (buildOutputFileName.equals(outputFile)) {
        String outputStr = storageIo.downloadFile(userId, projectId, outputFile, "UTF-8");
        try {
          JSONObject buildResultJsonObj = new JSONObject(outputStr);
          buildResult = new RpcResult(buildResultJsonObj.getInt("result"),
                                      buildResultJsonObj.getString("output"),
                                      buildResultJsonObj.getString("error"),
                                      outputStr);
        } catch (JSONException e) {
          buildResult = new RpcResult(1, "", "");
        }
        break;
      }
    }
    return buildResult;
  }

  /**
   * Check if there are any build progress available for the given user's project
   *
   * @param user the User that owns the {@code projectId}.
   * @param projectId  project id to be built
   * @param target  build target (optional, implementation dependent)
   */
  public void updateCurrentProgress(User user, long projectId, String target) {
    try {
      String userId = user.getUserId();
      String projectName = storageIo.getProjectName(userId, projectId);
      String outputFileDir = BUILD_FOLDER + '/' + target;
      URL buildServerUrl = null;
      ProjectSourceZip zipFile = null;

      buildServerUrl = new URL(getBuildServerUrlStr(user.getUserEmail(),
        userId, projectId, outputFileDir));
      HttpURLConnection connection = (HttpURLConnection) buildServerUrl.openConnection();
      connection.setDoOutput(true);
      connection.setRequestMethod("POST");

      int responseCode = connection.getResponseCode();
        if (responseCode == HttpURLConnection.HTTP_OK) {
          try {
            String content = readContent(connection.getInputStream());
            if (content != null && !content.isEmpty()) {
              LOG.info("The current progress is " + content + "%.");
              currentProgress = Integer.parseInt(content);
            }
          } catch (IOException e) {
            // No content. That's ok.
          }
         }
      } catch (MalformedURLException e) {
        // that's ok, nothing to do
      } catch (IOException e) {
        // that's ok, nothing to do
      } catch (EncryptionException e) {
        // that's ok, nothing to do
      } catch (RuntimeException e) {
        // that's ok, nothing to do
      }
  }

  // Nicely format floating number using only two decimal places
  private String format(double input) {
    DecimalFormat formatter = new DecimalFormat("###.##");
    return formatter.format(input);
  }
}<|MERGE_RESOLUTION|>--- conflicted
+++ resolved
@@ -572,11 +572,7 @@
       FileExporter fileExporter = new FileExporterImpl();
       zipFile = fileExporter.exportProjectSourceZip(userId, projectId, false,
           /* includeAndroidKeystore */ true,
-<<<<<<< HEAD
-          projectName + ".aia", true, false);
-=======
-          projectName + ".aia", true, true);
->>>>>>> 698f6440
+        projectName + ".aia", true, true, false);
       bufferedOutputStream.write(zipFile.getContent());
       bufferedOutputStream.flush();
       bufferedOutputStream.close();
