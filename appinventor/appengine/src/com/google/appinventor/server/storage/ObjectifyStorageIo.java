// -*- mode: java; c-basic-offset: 2; -*-
// Copyright 2009-2011 Google, All Rights reserved
// Copyright 2011-2012 MIT, All rights reserved
// Released under the MIT License https://raw.github.com/mit-cml/app-inventor/master/mitlicense.txt

package com.google.appinventor.server.storage;

import com.google.appengine.api.blobstore.BlobKey;
import com.google.appengine.api.blobstore.BlobstoreInputStream;
import com.google.appengine.api.blobstore.BlobstoreServiceFactory;
import com.google.appengine.api.files.AppEngineFile;
import com.google.appengine.api.files.FileService;
import com.google.appengine.api.files.FileServiceFactory;
import com.google.appengine.api.files.FileWriteChannel;
import com.google.appengine.api.memcache.ErrorHandlers;
import com.google.appengine.api.memcache.MemcacheService;
import com.google.appengine.api.memcache.MemcacheServiceFactory;
import com.google.appengine.api.memcache.Expiration;
import com.google.appinventor.server.CrashReport;
import com.google.appinventor.server.FileExporter;
import com.google.appinventor.server.flags.Flag;
import com.google.appinventor.server.storage.StoredData.CorruptionRecord;
import com.google.appinventor.server.storage.StoredData.FeedbackData;
import com.google.appinventor.server.storage.StoredData.FileData;
import com.google.appinventor.server.storage.StoredData.MotdData;
import com.google.appinventor.server.storage.StoredData.NonceData;
import com.google.appinventor.server.storage.StoredData.ProjectData;
import com.google.appinventor.server.storage.StoredData.UserData;
import com.google.appinventor.server.storage.StoredData.UserFileData;
import com.google.appinventor.server.storage.StoredData.UserProjectData;
import com.google.appinventor.server.storage.StoredData.RendezvousData;
import com.google.appinventor.server.storage.StoredData.WhiteListData;
import com.google.appinventor.shared.rpc.BlocksTruncatedException;
import com.google.appinventor.shared.rpc.Motd;
import com.google.appinventor.shared.rpc.Nonce;
import com.google.appinventor.shared.rpc.project.Project;
import com.google.appinventor.shared.rpc.project.ProjectSourceZip;
import com.google.appinventor.shared.rpc.project.RawFile;
import com.google.appinventor.shared.rpc.project.TextFile;
import com.google.appinventor.shared.rpc.project.UserProject;
import com.google.appinventor.shared.rpc.project.youngandroid.YoungAndroidProjectNode;
import com.google.appinventor.shared.rpc.user.User;
import com.google.appinventor.shared.storage.StorageUtil;
import com.google.common.annotations.VisibleForTesting;
import com.google.common.base.Preconditions;
import com.google.common.base.Strings;
import com.google.common.io.ByteStreams;
import com.googlecode.objectify.Key;
import com.googlecode.objectify.Objectify;
import com.googlecode.objectify.ObjectifyService;
import com.googlecode.objectify.Query;

import java.io.ByteArrayOutputStream;

// GCS imports
import com.google.appengine.tools.cloudstorage.GcsFileOptions;
import com.google.appengine.tools.cloudstorage.GcsFilename;
import com.google.appengine.tools.cloudstorage.GcsInputChannel;
import com.google.appengine.tools.cloudstorage.GcsOutputChannel;
import com.google.appengine.tools.cloudstorage.GcsService;
import com.google.appengine.tools.cloudstorage.GcsServiceFactory;
import com.google.appengine.tools.cloudstorage.RetryParams;

import java.io.FileNotFoundException;
import java.io.IOException;
import java.io.InputStream;
import java.io.OutputStream;
import java.io.UnsupportedEncodingException;
import java.nio.channels.Channels;
import java.nio.ByteBuffer;
import java.util.ArrayList;
import java.util.ConcurrentModificationException;
import java.util.List;
import java.util.NoSuchElementException;
import java.util.logging.Level;
import java.util.logging.Logger;
import java.util.zip.ZipEntry;
import java.util.zip.ZipOutputStream;
import java.util.Date;

import javax.annotation.Nullable;

/**
 * Implements the StorageIo interface using Objectify as the underlying data
 * store.
 *
 * @author sharon@google.com (Sharon Perl)
 *
 */
public class ObjectifyStorageIo implements  StorageIo {
  static final Flag<Boolean> requireTos = Flag.createFlag("require.tos", false);

  private static final Logger LOG = Logger.getLogger(ObjectifyStorageIo.class.getName());

  private static final String DEFAULT_ENCODING = "UTF-8";

  private static final long MOTD_ID = 1;

  public static final long NOTPUBLISHED = -1;
  public static final long FROMSCRATCH = -1;
  
  // TODO(user): need a way to modify this. Also, what is really a good value?
  private static final int MAX_JOB_RETRIES = 10;

  private final MemcacheService memcache = MemcacheServiceFactory.getMemcacheService();

  private final GcsService gcsService =
    GcsServiceFactory.createGcsService(RetryParams.getDefaultInstance());

  private final String GCS_BUCKET_NAME = Flag.createFlag("gcs.bucket", "").get();

  private static final long TWENTYFOURHOURS = 24*3600*1000; // 24 hours in milliseconds

  private final boolean useGcs = Flag.createFlag("use.gcs", false).get();


  // Use this class to define the work of a job that can be retried. The
  // "datastore" argument to run() is the Objectify object for this job
  // (created with ObjectifyService.beginTransaction()). Note that all operations
  // on "datastore" should be for objects in the same entity group.
  @VisibleForTesting
  abstract class JobRetryHelper {
    public abstract void run(Objectify datastore) throws ObjectifyException;
    /*
     * Called before retrying the job. Note that the underlying datastore
     * still has the transaction active, so restrictions about operations
     * over multiple entity groups still apply.
     */
    public void onNonFatalError() {
      // Default is to do nothing
    }
  }

  // Create a final object of this class to hold a modifiable result value that
  // can be used in a method of an inner class.
  private class Result<T> {
    T t;
  }

  private FileService fileService;

  static {
    // Register the data object classes stored in the database
    ObjectifyService.register(UserData.class);
    ObjectifyService.register(ProjectData.class);
    ObjectifyService.register(UserProjectData.class);
    ObjectifyService.register(FileData.class);
    ObjectifyService.register(UserFileData.class);
    ObjectifyService.register(MotdData.class);
    ObjectifyService.register(RendezvousData.class);
    ObjectifyService.register(WhiteListData.class);
    ObjectifyService.register(FeedbackData.class);
    ObjectifyService.register(NonceData.class);
    ObjectifyService.register(CorruptionRecord.class);
  }

  ObjectifyStorageIo() {
    fileService = FileServiceFactory.getFileService();
    memcache.setErrorHandler(ErrorHandlers.getConsistentLogAndContinue(Level.INFO));
    initMotd();
  }

  // for testing
  ObjectifyStorageIo(FileService fileService) {
    this.fileService = fileService;
    initMotd();
  }

  @Override
  public User getUser(String userId) {
    return getUser(userId, null);
  }

  /*
   * Note that the User returned by this method will always have isAdmin set to
   * false. We leave it to the caller to determine whether the user has admin
   * priviledges.
   */
  @Override
  public User getUser(final String userId, final String email) {
    String cachekey = User.usercachekey + "|" + userId;
    User tuser = (User) memcache.get(cachekey);
    if (tuser != null && tuser.getUserTosAccepted() && ((email == null) || (tuser.getUserEmail().equals(email)))) {
      if (tuser.getUserName()==null) {
        setUserName(userId,tuser.getDefaultName());
        tuser.setUserName(tuser.getDefaultName());
      }
      return tuser;
    } else {                    // If not in memcache, or tos
                                // not yet accepted, fetch from datastore
<<<<<<< HEAD
      tuser = new User(userId, email, null, null, false, false, 0);
=======
      tuser = new User(userId, email, false, false, null);
>>>>>>> 3e4a54f5
    }
    final User user = tuser;
    try {
      runJobWithRetries(new JobRetryHelper() {
        @Override
        public void run(Objectify datastore) {
          UserData userData = datastore.find(userKey(userId));
          if (userData == null) {
            userData = createUser(datastore, userId, email);
          } else if (email != null && !email.equals(userData.email)) {
            userData.email = email;
            datastore.put(userData);
          }
          user.setUserEmail(userData.email);
          user.setUserName(userData.name);
          user.setUserLink(userData.link);
          user.setType(userData.type);
          user.setUserTosAccepted(userData.tosAccepted || !requireTos.get());
          user.setSessionId(userData.sessionid);
        }
      });
    } catch (ObjectifyException e) {
      throw CrashReport.createAndLogError(LOG, null, collectUserErrorInfo(userId), e);
    }
    memcache.put(cachekey, user, Expiration.byDeltaSeconds(60)); // Remember for one minute
    // The choice of one minute here is arbitrary. getUser() is called on every authenticated
    // RPC call to the system (out of OdeAuthFilter), so using memcache will save a significant
    // number of calls to the datastore. If someone is idle for more then a minute, it isn't
    // unreasonable to hit the datastore again. By pruning memcache ourselves, we have a
    // bit more control (maybe) of how things are flushed from memcache. Otherwise we are
    // at the whim of whatever algorithm App Engine employs now or in the future.
    return user;
  }

  private UserData createUser(Objectify datastore, String userId, String email) {
	UserData userData = new UserData();
    userData.id = userId;
    userData.tosAccepted = false;
    userData.settings = "";
    userData.email = email == null ? "" : email;
    userData.name = User.getDefaultName(email);
    userData.type = 0;
    datastore.put(userData);
    return userData;
  }

  @Override
  public void setTosAccepted(final String userId) {
    try {
      runJobWithRetries(new JobRetryHelper() {
        @Override
        public void run(Objectify datastore) {
          UserData userData = datastore.find(userKey(userId));
          if (userData != null) {
            userData.tosAccepted = true;
            datastore.put(userData);
          }
        }
      });
    } catch (ObjectifyException e) {
      throw CrashReport.createAndLogError(LOG, null, collectUserErrorInfo(userId), e);
    }
  }

  @Override
  public void setUserEmail(final String userId, final String email) {
    try {
      runJobWithRetries(new JobRetryHelper() {
        @Override
        public void run(Objectify datastore) {
          UserData userData = datastore.find(userKey(userId));
          if (userData != null) {
            userData.email = email;
            datastore.put(userData);
            
          }
        }
      });
    } catch (ObjectifyException e) {
      throw CrashReport.createAndLogError(LOG, null, collectUserErrorInfo(userId), e);
    }
    
  }

  @Override
  public void setUserName(final String userId, final String name) {
    try {
      runJobWithRetries(new JobRetryHelper() {
        @Override
        public void run(Objectify datastore) {
          UserData userData = datastore.find(userKey(userId));
          if (userData != null) {
            userData.name = name;
            datastore.put(userData);
          }
          // we need to change the memcache version of user
          User user = new User(userData.id,userData.email,name, userData.link, userData.tosAccepted,
             false, userData.type);
          String cachekey = User.usercachekey + "|" + userId;
          memcache.put(cachekey, user, Expiration.byDeltaSeconds(60)); // Remember for one minute
        }
      });
    } catch (ObjectifyException e) {
      throw CrashReport.createAndLogError(LOG, null, collectUserErrorInfo(userId), e);
    }

  }

  @Override
  public void setUserLink(final String userId, final String link) {
    try {
      runJobWithRetries(new JobRetryHelper() {
        @Override
        public void run(Objectify datastore) {
          UserData userData = datastore.find(userKey(userId));
          if (userData != null) {
            userData.link = link;
            datastore.put(userData);
          }
          // we need to change the memcache version of user
          User user = new User(userData.id,userData.email,userData.name,link,userData.tosAccepted,
             false, userData.type);
          String cachekey = User.usercachekey + "|" + userId;
          memcache.put(cachekey, user, Expiration.byDeltaSeconds(60)); // Remember for one minute
        }
      });
    } catch (ObjectifyException e) {
      throw CrashReport.createAndLogError(LOG, null, collectUserErrorInfo(userId), e);
    }

    
  }

  @Override
  public void setUserSessionId(final String userId, final String sessionId) {
    String cachekey = User.usercachekey + "|" + userId;
    try {
      runJobWithRetries(new JobRetryHelper() {
        @Override
        public void run(Objectify datastore) {
          UserData userData = datastore.find(userKey(userId));
          if (userData != null) {
            userData.sessionid = sessionId;
            datastore.put(userData);
          }
        }
      });
    } catch (ObjectifyException e) {
      throw CrashReport.createAndLogError(LOG, null, collectUserErrorInfo(userId), e);
    }
    memcache.delete(cachekey);  // Flush cached copy because it changed
  }

  @Override
  public String loadSettings(final String userId) {
    final Result<String> settings = new Result<String>();
    try {
      runJobWithRetries(new JobRetryHelper() {
        @Override
        public void run(Objectify datastore) {
          UserData userData = datastore.find(UserData.class, userId);
          if (userData != null) {
            settings.t = userData.settings;
          } else {
            settings.t = "";
          }
        }
      });
    } catch (ObjectifyException e) {
      throw CrashReport.createAndLogError(LOG, null, collectUserErrorInfo(userId), e);
    }
    return settings.t;
  }

  @Override
  public String getUserName(final String userId) {
    final Result<String> name = new Result<String>();
    try {
      runJobWithRetries(new JobRetryHelper() {
        @Override
        public void run(Objectify datastore) {
          UserData userData = datastore.find(UserData.class, userId);
          if (userData != null) {
            name.t = userData.name;
          } else {
            name.t = "unknown";
          }
        }
      });
    } catch (ObjectifyException e) {
      throw CrashReport.createAndLogError(LOG, null, collectUserErrorInfo(userId), e);
    }
    return name.t;
  }

  @Override
  public String getUserLink(final String userId) {
    final Result<String> link = new Result<String>();
    try {
      runJobWithRetries(new JobRetryHelper() {
        @Override
        public void run(Objectify datastore) {
          UserData userData = datastore.find(UserData.class, userId);
          if (userData != null) {
            link.t = userData.link;
          } else {
            link.t = "unknown";
          }
        }
      });
    } catch (ObjectifyException e) {
      throw CrashReport.createAndLogError(LOG, null, collectUserErrorInfo(userId), e);
    }
    return link.t;
  }



  @Override
  public void storeSettings(final String userId, final String settings) {
    try {
      runJobWithRetries(new JobRetryHelper() {
        @Override
        public void run(Objectify datastore) {
          UserData userData = datastore.find(userKey(userId));
          if (userData != null) {
            userData.settings = settings;
            userData.visited = new Date(); // Indicate that this person was active now
            datastore.put(userData);
          }
        }
      });
    } catch (ObjectifyException e) {
      throw CrashReport.createAndLogError(LOG, null, collectUserErrorInfo(userId), e);
    }
  }
  @Override
  public long createProject(final String userId, final Project project,
      final String projectSettings) {
    final Result<Long> projectId = new Result<Long>();
    final List<String> blobsToDelete = new ArrayList<String>();
    final List<FileData> addedFiles = new ArrayList<FileData>();

    try {
      // first job is on the project entity, creating the ProjectData object
      // and the associated files.
      runJobWithRetries(new JobRetryHelper() {
        @Override
        public void run(Objectify datastore) throws ObjectifyException {
          long date = System.currentTimeMillis();
          ProjectData pd = new ProjectData();
          pd.id = null;  // let Objectify auto-generate the project id
          pd.dateCreated = date;
          pd.dateModified = date;
          pd.history = project.getProjectHistory();
          pd.name = project.getProjectName();
          pd.settings = projectSettings;
          pd.type = project.getProjectType();
          pd.galleryId = NOTPUBLISHED;
          pd.attributionId = FROMSCRATCH;
          datastore.put(pd); // put the project in the db so that it gets assigned an id

          assert pd.id != null;
          projectId.t = pd.id;
          // After the job commits projectId.t should end up with the last value
          // we've gotten for pd.id (i.e. the one that committed if there
          // was no error).
          // Note that while we cannot expect to read back a value that we've
          // written in this job, reading the assigned id from pd should work.

          Key<ProjectData> projectKey = projectKey(projectId.t);
          for (TextFile file : project.getSourceFiles()) {
            try {
              addedFiles.add(createRawFile(projectKey, FileData.RoleEnum.SOURCE,
                  file.getFileName(), file.getContent().getBytes(DEFAULT_ENCODING)));
            } catch (BlobWriteException e) {
              rememberBlobsToDelete();
              // Note that this makes the BlobWriteException fatal. The job will
              // not be retried if we get this exception.
              throw CrashReport.createAndLogError(LOG, null,
                collectProjectErrorInfo(userId, projectId.t, file.getFileName()), e);
            } catch (IOException e) { // GCS throws this
              throw CrashReport.createAndLogError(LOG, null,
                collectProjectErrorInfo(userId, projectId.t, file.getFileName()), e);
            }
          }
          for (RawFile file : project.getRawSourceFiles()) {
            try {
              addedFiles.add(createRawFile(projectKey, FileData.RoleEnum.SOURCE, file.getFileName(),
                  file.getContent()));
            } catch (BlobWriteException e) {
              rememberBlobsToDelete();
              // Note that this makes the BlobWriteException fatal. The job will
              // not be retried if we get this exception.
              throw CrashReport.createAndLogError(LOG, null,
                  collectProjectErrorInfo(userId, projectId.t, file.getFileName()), e);
            } catch (IOException e) {
              throw CrashReport.createAndLogError(LOG, null,
                collectProjectErrorInfo(userId, projectId.t, file.getFileName()), e);
            }
          }
          datastore.put(addedFiles);  // batch put
        }

        @Override
        public void onNonFatalError() {
          rememberBlobsToDelete();
        }

        private void rememberBlobsToDelete() {
          for (FileData addedFile : addedFiles) {
            if (addedFile.isBlob && addedFile.blobstorePath != null) {
              blobsToDelete.add(addedFile.blobstorePath);
            }
          }
          // clear addedFiles in case we end up here more than once
          addedFiles.clear();
        }
      });

      // second job is on the user entity
      runJobWithRetries(new JobRetryHelper() {
        @Override
        public void run(Objectify datastore) {
          UserProjectData upd = new UserProjectData();
          upd.projectId = projectId.t;
          upd.settings = projectSettings;
          upd.state = UserProjectData.StateEnum.OPEN;
          upd.userKey = userKey(userId);
          datastore.put(upd);
        }
      });
    } catch (ObjectifyException e) {
      for (FileData addedFile : addedFiles) {
        if (addedFile.isBlob && addedFile.blobstorePath != null) {
          blobsToDelete.add(addedFile.blobstorePath);
        }
      }
      // clear addedFiles in case we end up here more than once
      addedFiles.clear();
      throw CrashReport.createAndLogError(LOG, null,
          collectUserProjectErrorInfo(userId, projectId.t), e);
    } finally {
      // Need to delete any orphaned blobs outside of the transaction to avoid multiple entity
      // group errors. The lookup of the blob key seems to be the thing that
      // triggers the error.
      for (String blobToDelete: blobsToDelete) {
        deleteBlobstoreFile(blobToDelete);
      }
    }
    return projectId.t;
  }

  /*
   *  Creates and returns a new FileData object with the specified fields.
   *  Does not check for the existence of the object and does not update
   *  the database.
   */
  private FileData createRawFile(Key<ProjectData> projectKey, FileData.RoleEnum role,
    String fileName, byte[] content) throws BlobWriteException, ObjectifyException, IOException {
    FileData file = new FileData();
    file.fileName = fileName;
    file.projectKey = projectKey;
    file.role = role;
    if (useGCSforFile(fileName, content.length)) {
      file.isGCS = true;
      file.gcsName = makeGCSfileName(fileName, projectKey.getId());
      if (content.length > 0) { // If there is actual content
        GcsOutputChannel outputChannel =
          gcsService.createOrReplace(new GcsFilename(GCS_BUCKET_NAME, file.gcsName), GcsFileOptions.getDefaultInstance());
        outputChannel.write(ByteBuffer.wrap(content));
        outputChannel.close();
      }
    } else if (useBlobstoreForFile(fileName, content.length)) {
      file.isBlob = true;
      file.blobstorePath = uploadToBlobstore(content, makeBlobName(projectKey.getId(), fileName));
    } else {
      file.content = content;
    }
    return file;
  }

  @Override
  public void deleteProject(final String userId, final long projectId) {
    // blobs associated with the project
    final List<String> blobPaths = new ArrayList<String>();
    final List<String> gcsPaths = new ArrayList<String>();
    try {
      // first job deletes the UserProjectData in the user's entity group
      runJobWithRetries(new JobRetryHelper() {
        @Override
        public void run(Objectify datastore) {
          // delete the UserProjectData object
          Key<UserData> userKey = userKey(userId);
          datastore.delete(userProjectKey(userKey, projectId));
          // delete any FileData objects associated with this project
        }
      });
      // second job deletes the project files and ProjectData in the project's
      // entity group
      runJobWithRetries(new JobRetryHelper() {
        @Override
        public void run(Objectify datastore) {
          Key<ProjectData> projectKey = projectKey(projectId);
          Query<FileData> fdq = datastore.query(FileData.class).ancestor(projectKey);
          for (FileData fd: fdq) {
            if (fd.isGCS) {
              gcsPaths.add(fd.gcsName);
            } else if (fd.isBlob) {
              blobPaths.add(fd.blobstorePath);
            }
          }
          datastore.delete(fdq);
          // finally, delete the ProjectData object
          datastore.delete(projectKey);
        }
      });
      // have to delete the blobs outside of the user and project jobs
      for (String blobPath: blobPaths) {
        deleteBlobstoreFile(blobPath);
      }
      // Now delete the gcs files
      for (String gcsName: gcsPaths) {
        try {
          gcsService.delete(new GcsFilename(GCS_BUCKET_NAME, gcsName));
        } catch (IOException e) {
          LOG.log(Level.WARNING, "Unable to delete " + gcsName + " from GCS while deleting project", e);
        }
      }
    } catch (ObjectifyException e) {
      throw CrashReport.createAndLogError(LOG, null,
          collectUserProjectErrorInfo(userId, projectId), e);
    }

  }

  @Override
  public void setProjectGalleryId(final String userId, final long projectId,final long galleryId) {
    try {
      runJobWithRetries(new JobRetryHelper() {
        @Override
        public void run(Objectify datastore) {
          ProjectData projectData = datastore.find(projectKey(projectId));
          if (projectData != null) {
            projectData.galleryId = galleryId;
            datastore.put(projectData);
          }
        }
      });
    } catch (ObjectifyException e) {
       throw CrashReport.createAndLogError(LOG, null, collectUserErrorInfo(userId), e);
    }
  }
  @Override
  public void setProjectAttributionId(final String userId, final long projectId,final long attributionId) {
    try {
      runJobWithRetries(new JobRetryHelper() {
        @Override
        public void run(Objectify datastore) {
          ProjectData projectData = datastore.find(projectKey(projectId));
          if (projectData != null) {
            projectData.attributionId = attributionId;
            datastore.put(projectData);
          }
        }
      });
    } catch (ObjectifyException e) {
       throw CrashReport.createAndLogError(LOG, null,"error in setProjectAttributionId",  e);
    }
  }

  @Override
  public List<Long> getProjects(final String userId) {
    final List<Long> projects = new ArrayList<Long>();
    try {
      runJobWithRetries(new JobRetryHelper() {
        @Override
        public void run(Objectify datastore) {
          Key<UserData> userKey = userKey(userId);
          for (UserProjectData upd : datastore.query(UserProjectData.class).ancestor(userKey)) {
            projects.add(upd.projectId);
          }
        }
      });
    } catch (ObjectifyException e) {
      throw CrashReport.createAndLogError(LOG, null, collectUserErrorInfo(userId), e);
    }

    return projects;
  }

  @Override
  public String loadProjectSettings(final String userId, final long projectId) {
    if (!getProjects(userId).contains(projectId)) {
      throw CrashReport.createAndLogError(LOG, null,
          collectUserProjectErrorInfo(userId, projectId),
          new UnauthorizedAccessException(userId, projectId, null));
    }
    final Result<String> settings = new Result<String>();
    try {
      runJobWithRetries(new JobRetryHelper() {
        @Override
        public void run(Objectify datastore) {
          ProjectData pd = datastore.find(projectKey(projectId));
          if (pd != null) {
            settings.t = pd.settings;
          } else {
            settings.t = "";
          }
        }
      });
    } catch (ObjectifyException e) {
      throw CrashReport.createAndLogError(LOG, null,
          collectUserProjectErrorInfo(userId, projectId), e);
    }
    return settings.t;
  }

  @Override
  public void storeProjectSettings(final String userId, final long projectId,
      final String settings) {
    try {
      runJobWithRetries(new JobRetryHelper() {
        @Override
        public void run(Objectify datastore) {
          ProjectData pd = datastore.find(projectKey(projectId));
          if (pd != null) {
            pd.settings = settings;
            datastore.put(pd);
          }
        }
      });
    } catch (ObjectifyException e) {
      throw CrashReport.createAndLogError(LOG, null,
          collectUserProjectErrorInfo(userId, projectId), e);
    }
  }

  @Override
  public String getProjectType(final String userId, final long projectId) {
//    final Result<String> projectType = new Result<String>();
//    try {
//      runJobWithRetries(new JobRetryHelper() {
//        @Override
//        public void run(Objectify datastore) {
//          ProjectData pd = datastore.find(projectKey(projectId));
//          if (pd != null) {
//            projectType.t = pd.type;
//          } else {
//            projectType.t = "";
//          }
//        }
//      });
//    } catch (ObjectifyException e) {
//      throw CrashReport.createAndLogError(LOG, null,
//          collectUserProjectErrorInfo(userId, projectId), e);
//    }
    // We only have one project type, no need to ask about it
    return YoungAndroidProjectNode.YOUNG_ANDROID_PROJECT_TYPE;
  }

  @Override
  public UserProject getUserProject(final String userId, final long projectId) {
    final Result<ProjectData> projectData = new Result<ProjectData>();
    try {
      runJobWithRetries(new JobRetryHelper() {
        @Override
        public void run(Objectify datastore) {
          ProjectData pd = datastore.find(projectKey(projectId));
          if (pd != null) {
            projectData.t = pd;
          } else {
            projectData.t = null;
          }
        }
      });
    } catch (ObjectifyException e) {
      throw CrashReport.createAndLogError(LOG, null,
          collectUserProjectErrorInfo(userId, projectId), e);
    }
    if (projectData == null) {
      return null;
    } else {
      return new UserProject(projectId, projectData.t.name,
          projectData.t.type, projectData.t.dateCreated,
          projectData.t.dateModified);
    }
  }

  @Override
  public String getProjectName(final String userId, final long projectId) {
    final Result<String> projectName = new Result<String>();
    try {
      runJobWithRetries(new JobRetryHelper() {
        @Override
        public void run(Objectify datastore) {
          ProjectData pd = datastore.find(projectKey(projectId));
          if (pd != null) {
            projectName.t = pd.name;
          } else {
            projectName.t = "";
          }
        }
      });
    } catch (ObjectifyException e) {
      throw CrashReport.createAndLogError(LOG, null,
          collectUserProjectErrorInfo(userId, projectId), e);
    }
    return projectName.t;
  }

  @Override
  public long getProjectDateModified(final String userId, final long projectId) {
    final Result<Long> modDate = new Result<Long>();
    try {
      runJobWithRetries(new JobRetryHelper() {
        @Override
        public void run(Objectify datastore) {
          ProjectData pd = datastore.find(projectKey(projectId));
          if (pd != null) {
            modDate.t = pd.dateModified;
          } else {
            modDate.t = Long.valueOf(0);
          }
        }
      });
    } catch (ObjectifyException e) {
      throw CrashReport.createAndLogError(LOG, null,
          collectUserProjectErrorInfo(userId, projectId), e);
    }
    return modDate.t;
  }
/*  
  @Override
  public long getGalleryId(final String userId, final long projectId) {
    final Result<Long> galleryId = new Result<Long>();
    try {
      runJobWithRetries(new JobRetryHelper() {
        @Override
        public void run(Objectify datastore) {
          ProjectData pd = datastore.find(projectKey(projectId));
          if (pd != null) {
            galleryId.t = pd.galleryId;
          } else {
            galleryId.t = Long.valueOf(0);
          }
        }
      });
    } catch (ObjectifyException e) {
      throw CrashReport.createAndLogError(LOG, null,
          collectUserProjectErrorInfo(userId, projectId), e);
    }
    return galleryId.t;
  }
*/
  @Override
  public String getProjectHistory(final String userId, final long projectId) {
    if (!getProjects(userId).contains(projectId)) {
      throw CrashReport.createAndLogError(LOG, null,
          collectUserProjectErrorInfo(userId, projectId),
          new UnauthorizedAccessException(userId, projectId, null));
    }
    final Result<String> projectHistory = new Result<String>();
    try {
      runJobWithRetries(new JobRetryHelper() {
        @Override
        public void run(Objectify datastore) {
          ProjectData pd = datastore.find(projectKey(projectId));
          if (pd != null) {
            projectHistory.t = pd.history;
          } else {
            projectHistory.t = "";
          }
        }
      });
    } catch (ObjectifyException e) {
      throw CrashReport.createAndLogError(LOG, null,
          collectUserProjectErrorInfo(userId, projectId), e);
    }
    return projectHistory.t;
  }

  @Override
<<<<<<< HEAD
  public long getProjectDateCreated(final String userId, final long projectId) {
    final Result<Long> dateCreated = new Result<Long>();
    try {
      runJobWithRetries(new JobRetryHelper() {
        @Override
        public void run(Objectify datastore) {
          ProjectData pd = datastore.find(projectKey(projectId));
          if (pd != null) {
            dateCreated.t = pd.dateCreated;
          } else {
            dateCreated.t = Long.valueOf(0);
          }
        }
      });
    } catch (ObjectifyException e) {
      throw CrashReport.createAndLogError(LOG, null,
          collectUserProjectErrorInfo(userId, projectId), e);
    }
    return dateCreated.t;
  }

  @Override
  public long getProjectGalleryId(String userId, final long projectId) {
    final Result<Long> galleryId = new Result<Long>();
    try {
      runJobWithRetries(new JobRetryHelper() {
        @Override
        public void run(Objectify datastore) {
          ProjectData pd = datastore.find(projectKey(projectId));
          if (pd != null) {
            galleryId.t = pd.galleryId;
          } else {
            galleryId.t = Long.valueOf(0);
          }
        }
      });
    } catch (ObjectifyException e) {
      throw CrashReport.createAndLogError(LOG, 
          null,"error in getProjectGalleryId", e);
    }
    return galleryId.t;
  }
  @Override
  public long getProjectAttributionId(final long projectId) {
    final Result<Long> attributionId = new Result<Long>();
    try {
      runJobWithRetries(new JobRetryHelper() {
        @Override
        public void run(Objectify datastore) {
          ProjectData pd = datastore.find(projectKey(projectId));
          if (pd != null) {
            attributionId.t = pd.attributionId;
          } else {
            attributionId.t = Long.valueOf(FROMSCRATCH);
          }
        }
      });
    } catch (ObjectifyException e) {
      throw CrashReport.createAndLogError(LOG, null,
          "error in getProjectAttributionId", e);
    }
    return attributionId.t;
  }

  @Override
=======
>>>>>>> 3e4a54f5
  public void addFilesToUser(final String userId, final String... fileNames) {
    try {
      runJobWithRetries(new JobRetryHelper() {
        @Override
        public void run(Objectify datastore) {
          Key<UserData> userKey = userKey(userId);
          List<UserFileData> addedFiles = new ArrayList<UserFileData>();
          for (String fileName : fileNames) {
            UserFileData ufd = createUserFile(datastore, userKey, fileName);
            if (ufd != null) {
              addedFiles.add(ufd);
            }
          }
          datastore.put(addedFiles);  // batch put
        }
      });
    } catch (ObjectifyException e) {
      throw CrashReport.createAndLogError(LOG, null,
          collectUserErrorInfo(userId, fileNames[0]), e);
    }
  }

  /*
   * Creates a UserFileData object for the given userKey and fileName, if it
   * doesn't already exist. Returns the new UserFileData object, or null if
   * already existed. This method does not add the UserFileData object to the
   * datastore.
   */
  private UserFileData createUserFile(Objectify datastore, Key<UserData> userKey,
      String fileName) {
    UserFileData ufd = datastore.find(userFileKey(userKey, fileName));
    if (ufd == null) {
      ufd = new UserFileData();
      ufd.fileName = fileName;
      ufd.userKey = userKey;
      return ufd;
    }
    return null;
  }

  @Override
  public List<String> getUserFiles(final String userId) {
    final List<String> fileList = new ArrayList<String>();
    try {
      runJobWithRetries(new JobRetryHelper() {
        @Override
        public void run(Objectify datastore) {
          Key<UserData> userKey = userKey(userId);
          for (UserFileData ufd : datastore.query(UserFileData.class).ancestor(userKey)) {
            fileList.add(ufd.fileName);
          }
        }
      });
    } catch (ObjectifyException e) {
      throw CrashReport.createAndLogError(LOG, null, collectUserErrorInfo(userId), e);
    }
    return fileList;
  }

  @Override
  public void uploadUserFile(final String userId, final String fileName,
      final String content, final String encoding) {
    try {
      runJobWithRetries(new JobRetryHelper() {
        @Override
        public void run(Objectify datastore) {
          byte[] bytes;
          try {
            bytes = content.getBytes(encoding);
          } catch (UnsupportedEncodingException e) {
            // Note: this RuntimeException should propagate up out of runJobWithRetries
            throw CrashReport.createAndLogError(LOG, null, "Unsupported file content encoding, "
                + collectUserErrorInfo(userId, fileName), e);
          }
          addUserFileContents(datastore, userId, fileName, bytes);
        }
      });
    } catch (ObjectifyException e) {
      throw CrashReport.createAndLogError(LOG, null, collectUserErrorInfo(userId, fileName), e);
    }
  }

  @Override
  public void uploadRawUserFile(final String userId, final String fileName,
      final byte[] content) {
    try {
      runJobWithRetries(new JobRetryHelper() {
        @Override
        public void run(Objectify datastore) {
          addUserFileContents(datastore, userId, fileName, content);
        }
      });
    } catch (ObjectifyException e) {
      throw CrashReport.createAndLogError(LOG, null, collectUserErrorInfo(userId, fileName), e);
    }
  }

  /*
   * We expect the UserFileData object for the given userId and fileName to
   * already exist in the datastore. Find the object and update its contents.
   */
  private void addUserFileContents(Objectify datastore, String userId, String fileName, byte[] content) {
    UserFileData ufd = datastore.find(userFileKey(userKey(userId), fileName));
    Preconditions.checkState(ufd != null);
    ufd.content = content;
    datastore.put(ufd);
  }

  @Override
  public String downloadUserFile(final String userId, final String fileName,
      final String encoding) {
    final Result<String> result = new Result<String>();
    try {
      runJobWithRetries(new JobRetryHelper() {
        @Override
        public void run(Objectify datastore) {
          try {
            result.t = new String(downloadRawUserFile(userId, fileName), encoding);
          } catch (UnsupportedEncodingException e) {
            throw CrashReport.createAndLogError(LOG, null, "Unsupported file content encoding, " +
                collectUserErrorInfo(userId, fileName), e);
          }
        }
      });
    } catch (ObjectifyException e) {
      throw CrashReport.createAndLogError(LOG, null, collectUserErrorInfo(userId, fileName), e);
    }
    return result.t;
  }

  @Override
  public byte[] downloadRawUserFile(final String userId, final String fileName) {
    final Result<byte[]> result = new Result<byte[]>();
    try {
      runJobWithRetries(new JobRetryHelper() {
        @Override
        public void run(Objectify datastore) {
          UserFileData ufd = datastore.find(userFileKey(userKey(userId), fileName));
          if (ufd != null) {
            result.t = ufd.content;
          } else {
            throw CrashReport.createAndLogError(LOG, null, collectUserErrorInfo(userId, fileName),
                new FileNotFoundException(fileName));
          }
        }
      });
    } catch (ObjectifyException e) {
      throw CrashReport.createAndLogError(LOG, null, collectUserErrorInfo(userId, fileName), e);
    }
    return result.t;
  }

  @Override
  public void deleteUserFile(final String userId, final String fileName) {
    try {
      runJobWithRetries(new JobRetryHelper() {
        @Override
        public void run(Objectify datastore) {
          Key<UserFileData> ufdKey = userFileKey(userKey(userId), fileName);
          if (datastore.find(ufdKey) != null) {
            datastore.delete(ufdKey);
          }
        }
      });
    } catch (ObjectifyException e) {
      throw CrashReport.createAndLogError(LOG, null, collectUserErrorInfo(userId, fileName), e);
    }
  }

  @Override
  public int getMaxJobSizeBytes() {
    // TODO(user): what should this mean?
    return 5 * 1024 * 1024;
  }

  @Override
  public void addSourceFilesToProject(final String userId, final long projectId,
      final boolean changeModDate, final String... fileNames) {
    if (!getProjects(userId).contains(projectId)) {
      throw CrashReport.createAndLogError(LOG, null,
          collectUserProjectErrorInfo(userId, projectId),
          new UnauthorizedAccessException(userId, projectId, null));
    }
    try {
      runJobWithRetries(new JobRetryHelper() {
        @Override
        public void run(Objectify datastore) {
          addFilesToProject(datastore, projectId, FileData.RoleEnum.SOURCE, changeModDate, fileNames);
        }
      });
    } catch (ObjectifyException e) {
      throw CrashReport.createAndLogError(LOG, null,
          collectProjectErrorInfo(userId, projectId, fileNames[0]), e);
    }
  }

  @Override
  public void addOutputFilesToProject(final String userId, final long projectId,
      final String... fileNames) {
    if (!getProjects(userId).contains(projectId)) {
      throw CrashReport.createAndLogError(LOG, null,
          collectUserProjectErrorInfo(userId, projectId),
          new UnauthorizedAccessException(userId, projectId, null));
    }
    try {
      runJobWithRetries(new JobRetryHelper() {
        @Override
        public void run(Objectify datastore) {
          addFilesToProject(datastore, projectId, FileData.RoleEnum.TARGET, false, fileNames);
        }
      });
    } catch (ObjectifyException e) {
      throw CrashReport.createAndLogError(LOG, null,
          collectProjectErrorInfo(userId, projectId, fileNames[0]), e);
    }
  }

  private void addFilesToProject(Objectify datastore, long projectId, FileData.RoleEnum role,
      boolean changeModDate, String... fileNames) {
    List<FileData> addedFiles = new ArrayList<FileData>();
    Key<ProjectData> projectKey = projectKey(projectId);
    for (String fileName : fileNames) {
      FileData fd = createProjectFile(datastore, projectKey, role, fileName);
      if (fd != null) {
        addedFiles.add(fd);
      }
    }
    datastore.put(addedFiles); // batch put
    if (changeModDate) {
      updateProjectModDate(datastore, projectId);
    }
  }

  private FileData createProjectFile(Objectify datastore, Key<ProjectData> projectKey,
      FileData.RoleEnum role, String fileName) {
    FileData fd = datastore.find(projectFileKey(projectKey, fileName));
    if (fd == null) {
      fd = new FileData();
      fd.fileName = fileName;
      fd.projectKey = projectKey;
      fd.role = role;
      return fd;
    } else if (!fd.role.equals(role)) {
      throw CrashReport.createAndLogError(LOG, null,
          collectProjectErrorInfo(null, projectKey.getId(), fileName),
          new IllegalStateException("File role change is not supported"));
    }
    return null;
  }

  @Override
  public void removeSourceFilesFromProject(final String userId, final long projectId,
      final boolean changeModDate, final String... fileNames) {
    try {
      runJobWithRetries(new JobRetryHelper() {
        @Override
        public void run(Objectify datastore) {
          removeFilesFromProject(datastore, projectId, FileData.RoleEnum.SOURCE, changeModDate, fileNames);
        }
      });
    } catch (ObjectifyException e) {
      throw CrashReport.createAndLogError(LOG, null,
          collectProjectErrorInfo(userId, projectId, fileNames[0]), e);
    }
  }

  @Override
  public void removeOutputFilesFromProject(final String userId, final long projectId,
      final String... fileNames) {
    try {
      runJobWithRetries(new JobRetryHelper() {
        @Override
        public void run(Objectify datastore) {
          removeFilesFromProject(datastore, projectId, FileData.RoleEnum.TARGET, false, fileNames);
        }
      });
    } catch (ObjectifyException e) {
      throw CrashReport.createAndLogError(LOG, null,
          collectProjectErrorInfo(userId, projectId, fileNames[0]), e);
    }
  }

  private void removeFilesFromProject(Objectify datastore, long projectId,
      FileData.RoleEnum role, boolean changeModDate, String... fileNames) {
    Key<ProjectData> projectKey = projectKey(projectId);
    List<Key<FileData>> filesToRemove = new ArrayList<Key<FileData>>();
    for (String fileName : fileNames) {
      FileData fd = datastore.find(projectFileKey(projectKey, fileName));
      if (fd != null) {
        if (fd.role.equals(role)) {
          filesToRemove.add(projectFileKey(projectKey, fileName));
        } else {
          throw CrashReport.createAndLogError(LOG, null,
              collectProjectErrorInfo(null, projectId, fileName),
              new IllegalStateException("File role change is not supported"));
        }
      }
    }
    datastore.delete(filesToRemove);  // batch delete
    if (changeModDate) {
      updateProjectModDate(datastore, projectId);
    }
  }

  @Override
  public List<String> getProjectSourceFiles(final String userId, final long projectId) {
    if (!getProjects(userId).contains(projectId)) {
      throw CrashReport.createAndLogError(LOG, null,
          collectUserProjectErrorInfo(userId, projectId),
          new UnauthorizedAccessException(userId, projectId, null));
    }
    final Result<List<String>> result = new Result<List<String>>();
    try {
      runJobWithRetries(new JobRetryHelper() {
        @Override
        public void run(Objectify datastore) {
          result.t = getProjectFiles(datastore, projectId, FileData.RoleEnum.SOURCE);
        }
      });
    } catch (ObjectifyException e) {
      throw CrashReport.createAndLogError(LOG, null,
          collectUserProjectErrorInfo(userId, projectId), e);
    }
    return result.t;
  }

  @Override
  public List<String> getProjectOutputFiles(final String userId, final long projectId) {
   if (!getProjects(userId).contains(projectId)) {
     throw CrashReport.createAndLogError(LOG, null,
         collectUserProjectErrorInfo(userId, projectId),
         new UnauthorizedAccessException(userId, projectId, null));
   }
   final Result<List<String>> result = new Result<List<String>>();
   try {
      runJobWithRetries(new JobRetryHelper() {
        @Override
        public void run(Objectify datastore) {
          result.t = getProjectFiles(datastore, projectId, FileData.RoleEnum.TARGET);
        }
      });
    } catch (ObjectifyException e) {
      throw CrashReport.createAndLogError(LOG, null,
          collectUserProjectErrorInfo(userId, projectId), e);
    }
    return result.t;
  }

  private List<String> getProjectFiles(Objectify datastore, long projectId,
                                       FileData.RoleEnum role) {
    Key<ProjectData> projectKey = projectKey(projectId);
    List<String> fileList = new ArrayList<String>();
    for (FileData fd : datastore.query(FileData.class).ancestor(projectKey)) {
      if (fd.role.equals(role)) {
        fileList.add(fd.fileName);
      }
    }
    return fileList;
  }

  @Override
  public long uploadFile(final long projectId, final String fileName, final String userId,
      final String content, final String encoding) throws BlocksTruncatedException {
    try {
      return uploadRawFile(projectId, fileName, userId, false, content.getBytes(encoding));
    } catch (UnsupportedEncodingException e) {
      throw CrashReport.createAndLogError(LOG, null, "Unsupported file content encoding,"
          + collectProjectErrorInfo(null, projectId, fileName), e);
    }
  }

  @Override
  public long uploadFileForce(final long projectId, final String fileName, final String userId,
      final String content, final String encoding) {
    try {
      return uploadRawFileForce(projectId, fileName, userId, content.getBytes(encoding));
    } catch (UnsupportedEncodingException e) {
      throw CrashReport.createAndLogError(LOG, null, "Unsupported file content encoding,"
          + collectProjectErrorInfo(null, projectId, fileName), e);
    }
  }

  private long updateProjectModDate(Objectify datastore, long projectId) {
    long modDate = System.currentTimeMillis();
    ProjectData pd = datastore.find(projectKey(projectId));
    if (pd != null) {
      pd.dateModified = modDate;
      datastore.put(pd);
      return modDate;
    } else {
      throw CrashReport.createAndLogError(LOG, null, null,
          new IllegalArgumentException("project " + projectId + " doesn't exist"));
    }
  }

  @Override
  public long uploadRawFileForce(final long projectId, final String fileName, final String userId,
      final byte[] content) {
    try {
      return uploadRawFile(projectId, fileName, userId, true, content);
    } catch (BlocksTruncatedException e) {
      // Won't get here, exception isn't thrown when force is true
      return 0;
    }
  }

  @Override
  public long uploadRawFile(final long projectId, final String fileName, final String userId,
      final boolean force, final byte[] content) throws BlocksTruncatedException {
    final Result<Long> modTime = new Result<Long>();
    final boolean useBlobstore = useBlobstoreForFile(fileName, content.length);
    final boolean useGCS = useGCSforFile(fileName, content.length);
    final Result<String> oldBlobstorePath = new Result<String>();
    final boolean considerBackup = (useGcs?((fileName.contains("src/") && fileName.endsWith(".blk")) // AI1 Blocks Files
        || (fileName.contains("src/") && fileName.endsWith(".bky")) // Blockly files
        || (fileName.contains("src/") && fileName.endsWith(".scm"))) // Form Definitions
      :false);

    try {
      runJobWithRetries(new JobRetryHelper() {
        FileData fd;

        @Override
        public void run(Objectify datastore) throws ObjectifyException {
          fd = datastore.find(projectFileKey(projectKey(projectId), fileName));

          // <Screen>.yail files are missing when user converts AI1 project to AI2
          // instead of blowing up, just create a <Screen>.yail file
          if (fd == null && fileName.endsWith(".yail")){
            fd = createProjectFile(datastore, projectKey(projectId), FileData.RoleEnum.SOURCE, fileName);
          }

          Preconditions.checkState(fd != null);

          if ((content.length < 120) && (fileName.endsWith(".bky"))) { // Likely this is an empty blocks workspace
            if (!force) {            // force is true if we *really* want to save it!
              checkForBlocksTruncation(fd); // See if we had previous content and throw and exception if so
            }
          }

          if (fd.isBlob) {
            // mark the old blobstore blob for deletion
           oldBlobstorePath.t = fd.blobstorePath;
          }
          if (useGCS) {
            fd.isGCS = true;
            fd.gcsName = makeGCSfileName(fileName, projectId);
            try {
              if (content.length > 0) { // If there is actual content
                GcsOutputChannel outputChannel =
                  gcsService.createOrReplace(new GcsFilename(GCS_BUCKET_NAME, fd.gcsName), GcsFileOptions.getDefaultInstance());
                outputChannel.write(ByteBuffer.wrap(content));
                outputChannel.close();
              }
            } catch (IOException e) {
              throw CrashReport.createAndLogError(LOG, null,
                collectProjectErrorInfo(userId, projectId, fileName), e);
            }
            // If the content was previously stored in the datastore, clear it out.
            fd.content = null;
            fd.isBlob = false;  // in case we are converting from a blob
            fd.blobstorePath = null;
          } else if (useBlobstore) {
            try {
              fd.blobstorePath = uploadToBlobstore(content, makeBlobName(projectId, fileName));
            } catch (BlobWriteException e) {
              // Note that this makes the BlobWriteException fatal. The job will
              // not be retried if we get this exception.
              throw CrashReport.createAndLogError(LOG, null,
                  collectProjectErrorInfo(userId, projectId, fileName), e);
            }
            // If the content was previously stored in the datastore or GCS, clear it out.
            fd.isBlob = true;
            fd.isGCS = false;
            fd.gcsName = null;
            fd.content = null;
          } else {
            if (fd.isGCS) {     // Was a GCS file, must have gotten smaller
              try {             // and is now stored in the data store
                gcsService.delete(new GcsFilename(GCS_BUCKET_NAME, fd.gcsName));
              } catch (IOException e) {
                throw CrashReport.createAndLogError(LOG, null,
                  collectProjectErrorInfo(userId, projectId, fileName), e);
              }
              fd.isGCS = false;
              fd.gcsName = null;
            }
            // Note, Don't have to do anything if the file was in the
            // Blobstore and shrank because the code above (3 lines
            // into the function) already handles removing the old
            // contents from the Blobstore.
            fd.isBlob = false;
            fd.blobstorePath = null;
            fd.content = content;
          }
          if (considerBackup) {
            if ((fd.lastBackup + TWENTYFOURHOURS) < System.currentTimeMillis()) {
              try {
                String gcsName = makeGCSfileName(fileName + "." + formattedTime() + ".backup", projectId);
                GcsOutputChannel outputChannel =
                    gcsService.createOrReplace((new GcsFilename(GCS_BUCKET_NAME, gcsName)), GcsFileOptions.getDefaultInstance());
                outputChannel.write(ByteBuffer.wrap(content));
                outputChannel.close();
                fd.lastBackup = System.currentTimeMillis();
              } catch (IOException e) {
                throw CrashReport.createAndLogError(LOG, null,
                    collectProjectErrorInfo(userId, projectId, fileName + "(backup)"), e);
              }
            }
          }
          datastore.put(fd);
          modTime.t = updateProjectModDate(datastore, projectId);
        }

        @Override
        public void onNonFatalError() {
          if (fd != null && fd.blobstorePath != null) {
            oldBlobstorePath.t = fd.blobstorePath;
          }
        }
      });
      // It would have been convenient to delete the old blobstore file within the run() method
      // above but that caused an exception where the app engine datastore claimed to be doing
      // operations on multiple entity groups within the same transaction.  Apparently the blobstore
      // operations are, at least partially, also datastore operations.
      if (oldBlobstorePath.t != null) {
        deleteBlobstoreFile(oldBlobstorePath.t);
      }
    } catch (ObjectifyException e) {
      if (e.getMessage().startsWith("Blocks")) { // Convert Exception
        throw new BlocksTruncatedException();
      }
      throw CrashReport.createAndLogError(LOG, null,
          collectProjectErrorInfo(userId, projectId, fileName), e);
    }
    return modTime.t;
  }

  protected void deleteBlobstoreFile(String blobstorePath) {
    // It would be nice if there were an AppEngineFile.delete() method but alas there isn't, so we
    // have to get the BlobKey and delete via the BlobstoreService.
    BlobKey blobKey = null;
    try {
      AppEngineFile blobstoreFile = new AppEngineFile(blobstorePath);
      blobKey = fileService.getBlobKey(blobstoreFile);
      BlobstoreServiceFactory.getBlobstoreService().delete(blobKey);
    } catch (RuntimeException e) {
      // Log blob delete errors but don't make them fatal
      CrashReport.createAndLogError(LOG, null, "Error deleting blob with path " +
          blobstorePath + " and key " + blobKey, e);
    }
  }

  private String uploadToBlobstore(byte[] content, String name)
      throws BlobWriteException, ObjectifyException {
    // Create a new Blob file with generic mime-type "application/octet-stream"
    AppEngineFile blobstoreFile = null;
    try {
      blobstoreFile = fileService.createNewBlobFile("application/octet-stream", name);

      // Open a channel to write to it
      FileWriteChannel blobstoreWriteChannel = fileService.openWriteChannel(blobstoreFile, true);

      OutputStream blobstoreOutputStream = Channels.newOutputStream(blobstoreWriteChannel);
      ByteStreams.copy(ByteStreams.newInputStreamSupplier(content), blobstoreOutputStream);
      blobstoreOutputStream.flush();
      blobstoreOutputStream.close();
      blobstoreWriteChannel.closeFinally();
    } catch (IOException e) {
      throw new BlobWriteException(e, "Error writing blob with name " + name);
    } catch (Exception e) {
      throw new ObjectifyException(e);
    }

    return blobstoreFile.getFullPath();
  }

  @VisibleForTesting
  boolean useBlobstoreForFile(String fileName, int length) {
    if (useGcs)
      return false;               // Disable for now
    boolean shouldUse =  fileName.contains("assets/")
      || fileName.endsWith(".apk");
    if (shouldUse)
      return true;              // Use GCS for package output and assets
    boolean mayUse = (fileName.contains("src/") && fileName.endsWith(".blk")) // AI1 Blocks Files
      || (fileName.contains("src/") && fileName.endsWith(".bky")); // Blockly files
    if (mayUse && length > 50000) // Only use Blobstore for larger blocks files
      return true;
    return false;
  }

  // Experimental -- Use the Google Cloud Store for a file
  @VisibleForTesting
  boolean useGCSforFile(String fileName, int length) {
    if (!useGcs)                // Using legacy blob store solution
      return false;
    boolean shouldUse =  fileName.contains("assets/")
      || fileName.endsWith(".apk");
    if (shouldUse)
      return true;              // Use GCS for package output and assets
    boolean mayUse = (fileName.contains("src/") && fileName.endsWith(".blk")) // AI1 Blocks Files
      || (fileName.contains("src/") && fileName.endsWith(".bky")); // Blockly files
    if (mayUse && length > 50000) // Only use GCS for larger blocks files
      return true;
    return false;
  }

  // Make a GCS file name
  String makeGCSfileName(String fileName, long projectId) {
    return (projectId + "/" + fileName);
  }

  @Override
  public long deleteFile(final String userId, final long projectId, final String fileName) {
    if (!getProjects(userId).contains(projectId)) {
      throw CrashReport.createAndLogError(LOG, null,
          collectUserProjectErrorInfo(userId, projectId),
          new UnauthorizedAccessException(userId, projectId, null));
    }
    final Result<Long> modTime = new Result<Long>();
    final Result<String> oldBlobstorePath = new Result<String>();
    final Result<String> oldgcsName = new Result<String>();
    try {
      runJobWithRetries(new JobRetryHelper() {
        @Override
        public void run(Objectify datastore) {
          Key<FileData> fileKey = projectFileKey(projectKey(projectId), fileName);
          FileData fileData = datastore.find(fileKey);
          if (fileData != null) {
            oldBlobstorePath.t = fileData.blobstorePath;
            if (fileData.isGCS) {
              oldgcsName.t = fileData.gcsName;
            }
          }
          datastore.delete(fileKey);
          modTime.t = updateProjectModDate(datastore, projectId);
        }
      });
    } catch (ObjectifyException e) {
      throw CrashReport.createAndLogError(LOG, null,
          collectProjectErrorInfo(userId, projectId, fileName), e);
    }
    if (oldBlobstorePath.t != null) {
      deleteBlobstoreFile(oldBlobstorePath.t);
    }
    if (oldgcsName.t != null) {
      try {
        gcsService.delete(new GcsFilename(GCS_BUCKET_NAME, oldgcsName.t));
      } catch (IOException e) {
        LOG.log(Level.WARNING, "Unable to delete " + oldgcsName + " from GCS.", e);
      }
    }
    return (modTime.t == null) ? 0 : modTime.t;
  }

  // TODO(user) - just use "UTF-8" (instead of having an encoding argument),
  // which will never cause UnsupportedEncodingException. (Here and in other
  // methods with the encoding arg.
  @Override
  public String downloadFile(final String userId, final long projectId, final String fileName,
      final String encoding) {
    try {
      return new String(downloadRawFile(userId, projectId, fileName), encoding);
    } catch (UnsupportedEncodingException e) {
      throw CrashReport.createAndLogError(LOG, null, "Unsupported file content encoding, "
          + collectProjectErrorInfo(userId, projectId, fileName), e);
    }
  }

  @Override
  public void recordCorruption(String userId, long projectId, String fileId, String message) {
    Objectify datastore = ObjectifyService.begin();
    final CorruptionRecord data = new CorruptionRecord();
    data.timestamp = new Date();
    data.id = null;
    data.userId = userId;
    data.fileId = fileId;
    data.projectId = projectId;
    data.message = message;
    try {
      runJobWithRetries(new JobRetryHelper() {
          @Override
          public void run(Objectify datastore) {
            datastore.put(data);
          }
        });
    } catch (ObjectifyException e) {
      throw CrashReport.createAndLogError(LOG, null, null, e);
    }
  }

  @Override
  public byte[] downloadRawFile(final String userId, final long projectId, final String fileName) {
    if (!getProjects(userId).contains(projectId)) {
      throw CrashReport.createAndLogError(LOG, null,
          collectUserProjectErrorInfo(userId, projectId),
          new UnauthorizedAccessException(userId, projectId, null));
    }
    final Result<byte[]> result = new Result<byte[]>();
    final Result<FileData> fd = new Result<FileData>();
    try {
      runJobWithRetries(new JobRetryHelper() {
        @Override
        public void run(Objectify datastore) {
          Key<FileData> fileKey = projectFileKey(projectKey(projectId), fileName);
          fd.t = datastore.find(fileKey);
        }
      });
    } catch (ObjectifyException e) {
      throw CrashReport.createAndLogError(LOG, null,
          collectProjectErrorInfo(userId, projectId, fileName), e);
    }
    // read the blob/GCS File outside of the job
    FileData fileData = fd.t;
    if (fileData != null) {
      if (fileData.isGCS) {     // It's in the Cloud Store
        try {
          GcsFilename gcsFileName = new GcsFilename(GCS_BUCKET_NAME, fileData.gcsName);
          int bytesRead = 0;
          int fileSize = (int) gcsService.getMetadata(gcsFileName).getLength();
          ByteBuffer resultBuffer = ByteBuffer.allocate(fileSize);
          GcsInputChannel readChannel = gcsService.openReadChannel(gcsFileName, 0);
          try {
            while (bytesRead < fileSize) {
              bytesRead += readChannel.read(resultBuffer);
              if (bytesRead < fileSize) {
                LOG.log(Level.INFO, "readChannel: bytesRead = " + bytesRead + " fileSize = " + fileSize);
              }
            }
          } finally {
            readChannel.close();
          }
          result.t = resultBuffer.array();
        } catch (IOException e) {
          throw CrashReport.createAndLogError(LOG, null,
              collectProjectErrorInfo(userId, projectId, fileName), e);
        }
      } else if (fileData.isBlob) {
        try {
          result.t = getBlobstoreBytes(fileData.blobstorePath);
        } catch (BlobReadException e) {
          throw CrashReport.createAndLogError(LOG, null,
              collectProjectErrorInfo(userId, projectId, fileName), e);
        }
      } else {
        if (fileData.content == null) {
          result.t = new byte[0];
        } else {
          result.t = fileData.content;
        }
      }
    } else {
      throw CrashReport.createAndLogError(LOG, null,
          collectProjectErrorInfo(userId, projectId, fileName),
          new FileNotFoundException("No data for " + fileName));
    }
    return result.t;
  }

  // Note: this must be called outside of any transaction, since getBlobKey()
  // uses the current transaction and it will most likely have the wrong
  // entity group!
  private byte[] getBlobstoreBytes(String blobstorePath) throws BlobReadException {
    AppEngineFile blobstoreFile = new AppEngineFile(blobstorePath);
    BlobKey blobKey = fileService.getBlobKey(blobstoreFile);
    if (blobKey == null) {
      throw new BlobReadException("getBlobKey() returned null for " + blobstorePath);
    }
    try {
      InputStream blobInputStream = new BlobstoreInputStream(blobKey);
      return ByteStreams.toByteArray(blobInputStream);
    } catch (IOException e) {
      throw new BlobReadException(e, "Error trying to read blob from " + blobstorePath
          + ", blobkey = " + blobKey);
    }
  }

  /**
   *  Exports project files as a zip archive
   * @param userId a user Id (the request is made on behalf of this user)
   * @param projectId  project ID
   * @param includeProjectHistory  whether or not to include the project history
   * @param includeAndroidKeystore  whether or not to include the Android keystore
   * @param zipName  the name of the zip file, if a specific one is desired

   * @return  project with the content as requested by params.
   */
  @Override
  public ProjectSourceZip exportProjectSourceZip(final String userId, final long projectId,
                                                 final boolean includeProjectHistory,
                                                 final boolean includeAndroidKeystore,
                                                 @Nullable String zipName) throws IOException {
    final Result<Integer> fileCount = new Result<Integer>();
    fileCount.t = 0;
    final Result<String> projectHistory = new Result<String>();
    projectHistory.t = null;
    // We collect up all the file data for the project in a transaction but
    // then we read the data and write the zip file outside of the transaction
    // to avoid problems reading blobs in a transaction with the wrong
    // entity group.
    final List<FileData> fileData = new ArrayList<FileData>();
    final Result<String> projectName = new Result<String>();
    projectName.t = null;
    String fileName = null;

    ByteArrayOutputStream zipFile = new ByteArrayOutputStream();
    final ZipOutputStream out = new ZipOutputStream(zipFile);

    try {
      runJobWithRetries(new JobRetryHelper() {
        @Override
        public void run(Objectify datastore) {
          Key<ProjectData> projectKey = projectKey(projectId);
          boolean foundFiles = false;
          for (FileData fd : datastore.query(FileData.class).ancestor(projectKey)) {
            String fileName = fd.fileName;
            if (fd.role.equals(FileData.RoleEnum.SOURCE)) {
              if (fileName.equals(FileExporter.REMIX_INFORMATION_FILE_PATH)) {
                // Skip legacy remix history files that were previous stored with the project
                continue;
              }
              fileData.add(fd);
              foundFiles = true;
            }
          }
          if (foundFiles) {
            ProjectData pd = datastore.find(projectKey);
            projectName.t = pd.name;
            if (includeProjectHistory && !Strings.isNullOrEmpty(pd.history)) {
              projectHistory.t = pd.history;
            }
          }
        }
      });

      // Process the file contents outside of the job since we can't read
      // blobs in the job.
      for (FileData fd : fileData) {
        fileName = fd.fileName;
        byte[] data;
        if (fd.isBlob) {
          try {
            data = getBlobstoreBytes(fd.blobstorePath);
          } catch (BlobReadException e) {
            throw CrashReport.createAndLogError(LOG, null,
                collectProjectErrorInfo(userId, projectId, fileName), e);
          }
        } else if (fd.isGCS) {
          try {
            GcsFilename gcsFileName = new GcsFilename(GCS_BUCKET_NAME, fd.gcsName);
            int bytesRead = 0;
            int fileSize = (int) gcsService.getMetadata(gcsFileName).getLength();
            ByteBuffer resultBuffer = ByteBuffer.allocate(fileSize);
            GcsInputChannel readChannel = gcsService.openReadChannel(gcsFileName, 0);
            try {
              while (bytesRead < fileSize) {
                bytesRead += readChannel.read(resultBuffer);
                if (bytesRead < fileSize) {
                  LOG.log(Level.INFO, "readChannel: bytesRead = " + bytesRead + " fileSize = " + fileSize);
                }
              }
            } finally {
              readChannel.close();
            }
            data = resultBuffer.array();
          } catch (IOException e) {
            throw CrashReport.createAndLogError(LOG, null,
              collectProjectErrorInfo(userId, projectId, fileName), e);
          }
        } else {
          data = fd.content;
        }
        if (data == null) {     // This happens if file creation is interrupted
          data = new byte[0];
        }
        out.putNextEntry(new ZipEntry(fileName));
        out.write(data, 0, data.length);
        out.closeEntry();
        fileCount.t++;
      }
      if (projectHistory.t != null) {
        byte[] data = projectHistory.t.getBytes(StorageUtil.DEFAULT_CHARSET);
        out.putNextEntry(new ZipEntry(FileExporter.REMIX_INFORMATION_FILE_PATH));
        out.write(data, 0, data.length);
        out.closeEntry();
        fileCount.t++;
      }
    } catch (ObjectifyException e) {
      CrashReport.createAndLogError(LOG, null,
          collectProjectErrorInfo(userId, projectId, fileName), e);
      throw new IOException("Reflecting exception for userid " + userId +
          " projectId " + projectId + ", original exception " + e.getMessage());
    } catch (RuntimeException e) {
      CrashReport.createAndLogError(LOG, null,
          collectProjectErrorInfo(userId, projectId, fileName), e);
      throw new IOException("Reflecting exception for userid " + userId +
          " projectId " + projectId + ", original exception " + e.getMessage());
    }

    if (fileCount.t == 0) {
      // can't close out since will get a ZipException due to the lack of files
      throw new IllegalArgumentException("No files to download");
    }

    if (includeAndroidKeystore) {
      try {
        runJobWithRetries(new JobRetryHelper() {
            @Override
            public void run(Objectify datastore) {
              try {
                Key<UserData> userKey = userKey(userId);
                for (UserFileData ufd : datastore.query(UserFileData.class).ancestor(userKey)) {
                  if (ufd.fileName.equals(StorageUtil.ANDROID_KEYSTORE_FILENAME) &&
                      (ufd.content.length > 0)) {
                    out.putNextEntry(new ZipEntry(StorageUtil.ANDROID_KEYSTORE_FILENAME));
                    out.write(ufd.content, 0, ufd.content.length);
                    out.closeEntry();
                    fileCount.t++;
                  }
                }
              } catch (IOException e) {
                throw CrashReport.createAndLogError(LOG, null,
                    collectProjectErrorInfo(userId, projectId,
                        StorageUtil.ANDROID_KEYSTORE_FILENAME), e);
              }
            }
          });
      } catch (ObjectifyException e) {
        throw CrashReport.createAndLogError(LOG, null, collectUserErrorInfo(userId), e);
      }
    }

    out.close();

    if (zipName == null) {
      zipName = projectName.t + ".aia";
    }
    ProjectSourceZip projectSourceZip =
        new ProjectSourceZip(zipName, zipFile.toByteArray(), fileCount.t);
    projectSourceZip.setMetadata(projectName.t);
    return projectSourceZip;
  }

  @Override
  public Motd getCurrentMotd() {
    final Result<Motd> motd = new Result<Motd>();
    try {
      runJobWithRetries(new JobRetryHelper() {
        @Override
        public void run(Objectify datastore) {
          MotdData motdData = datastore.find(MotdData.class, MOTD_ID);
          if (motdData != null) { // it shouldn't be!
            motd.t =  new Motd(motdData.id, motdData.caption, motdData.content);
          } else {
            motd.t = new Motd(MOTD_ID, "Oops, no message of the day!", null);
          }
        }
      });
    } catch (ObjectifyException e) {
      throw CrashReport.createAndLogError(LOG, null, null, e);
    }
    return motd.t;
  }

  @Override
  public String findUserByEmail(final String email) throws NoSuchElementException {
    Objectify datastore = ObjectifyService.begin();
    // note: if there are multiple users with the same email we'll only
    // get the first one. we don't expect this to happen
    UserData userData = datastore.query(UserData.class).filter("email", email).get();
    if (userData == null) {
      throw new NoSuchElementException("Couldn't find a user with email " + email);
    }
    return userData.id;
  }

  @Override
  public String findIpAddressByKey(final String key) {
    Objectify datastore = ObjectifyService.begin();
    RendezvousData data  = datastore.query(RendezvousData.class).filter("key", key).get();
    if (data == null) {
      return null;
    } else {
      return data.ipAddress;
    }
  }

  @Override
  public void storeIpAddressByKey(final String key, final String ipAddress) {
    Objectify datastore = ObjectifyService.begin();
    final RendezvousData data  = datastore.query(RendezvousData.class).filter("key", key).get();
    try {
      runJobWithRetries(new JobRetryHelper() {
          @Override
          public void run(Objectify datastore) {
            RendezvousData new_data = null;
            if (data == null) {
              new_data = new RendezvousData();
              new_data.id = null;
              new_data.key = key;
              new_data.ipAddress = ipAddress;
              new_data.used = new Date(); // So we can cleanup old entries
              datastore.put(new_data);
            } else {
              new_data = data;
              new_data.ipAddress = ipAddress;
              new_data.used = new Date();
              datastore.put(new_data);
          }
          }
        });
    } catch (ObjectifyException e) {
      throw CrashReport.createAndLogError(LOG, null, null, e);
    }
  }

  @Override
  public boolean checkWhiteList(String email) {
    Objectify datastore = ObjectifyService.begin();
    WhiteListData data = datastore.query(WhiteListData.class).filter("emailLower", email.toLowerCase()).get();
    if (data == null)
      return false;
    return true;
  }

  @Override
  public void storeFeedback(final String notes, final String foundIn, final String faultData,
    final String comments, final String datestamp, final String email, final String projectId) {
    Objectify datastore = ObjectifyService.begin();
    try {
      runJobWithRetries(new JobRetryHelper() {
          @Override
          public void run(Objectify datastore) {
            FeedbackData data = new FeedbackData();
            data.id = null;
            data.notes = notes;
            data.foundIn = foundIn;
            data.faultData = faultData;
            data.comments = comments;
            data.datestamp = datestamp;
            data.email = email;
            data.projectId = projectId;
            datastore.put(data);
          }
        });
    } catch (ObjectifyException e) {
      throw CrashReport.createAndLogError(LOG, null, null, e);
    }
  }

  private void initMotd() {
    try {
      runJobWithRetries(new JobRetryHelper() {
        @Override
        public void run(Objectify datastore) {
          MotdData motdData = datastore.find(MotdData.class, MOTD_ID);
          if (motdData == null) {
            MotdData firstMotd = new MotdData();
            firstMotd.id = MOTD_ID;
            firstMotd.caption = "Hello!";
            firstMotd.content = "Welcome to the experimental App Inventor system from MIT. " +
                "This is still a prototype.  It would be a good idea to frequently back up " +
                "your projects to local storage.";
            datastore.put(firstMotd);
          }
        }
      });
    } catch (ObjectifyException e) {
      throw CrashReport.createAndLogError(LOG, null, "Initing MOTD", e);
    }
  }

  // Nonce Management Routines.
  // The Nonce is used to map to userId and ProjectId and is used
  // for non-authenticated access to a built APK file.

  public void storeNonce(final String nonceValue, final String userId, final long projectId) {
    Objectify datastore = ObjectifyService.begin();
    final NonceData data  = datastore.query(NonceData.class).filter("nonce", nonceValue).get();
    try {
      runJobWithRetries(new JobRetryHelper() {
          @Override
          public void run(Objectify datastore) {
            NonceData new_data = null;
            if (data == null) {
              new_data = new NonceData();
              new_data.id = null;
              new_data.nonce = nonceValue;
              new_data.userId = userId;
              new_data.projectId = projectId;
              new_data.timestamp = new Date();
              datastore.put(new_data);
            } else {
              new_data = data;
              new_data.userId = userId;
              new_data.projectId = projectId;
              new_data.timestamp = new Date();
              datastore.put(new_data);
          }
          }
        });
    } catch (ObjectifyException e) {
      throw CrashReport.createAndLogError(LOG, null, null, e);
    }
  }

  public Nonce getNoncebyValue(String nonceValue) {
    Objectify datastore = ObjectifyService.begin();
    NonceData data  = datastore.query(NonceData.class).filter("nonce", nonceValue).get();
    if (data == null) {
      return null;
    } else {
      return (new Nonce(nonceValue, data.userId, data.projectId, data.timestamp));
    }
  }

  // Cleanup expired nonces which are older then 3 hours. Normal Nonce lifetime
  // is 2 hours. So for one hour they persist and return "link expired" instead of
  // "link not found" (after the object itself is removed).
  //
  // Note: We only process up to 10 here to limit the amount of processing time
  // we spend here. If we remove up to 10 for each call, we should keep ahead
  // of the growing garbage.
  //
  // Also note that we are not running in a transaction, there is no need
  public void cleanupNonces() {
    Objectify datastore = ObjectifyService.begin();
    // We do not use runJobWithRetries because if we fail here, we will be
    // called again the next time someone attempts to download a built APK
    // via a QR Code.
    try {
      datastore.delete(datastore.query(NonceData.class)
        .filter("timestamp <", new Date((new Date()).getTime() - 3600*3*1000L))
        .limit(10).fetchKeys());
    } catch (Exception ex) {
        LOG.log(Level.WARNING, "Exception during cleanupNonces", ex);
    }

  }

  // Create a name for a blob from a project id and file name. This is mostly
  // to help with debugging and viewing the blobstore via the admin console.
  // We don't currently use these blob names anywhere else.
  private String makeBlobName(long projectId, String fileName) {
    return projectId + "/" + fileName;
  }

  private Key<UserData> userKey(String userId) {
    return new Key<UserData>(UserData.class, userId);
  }

  private Key<ProjectData> projectKey(long projectId) {
    return new Key<ProjectData>(ProjectData.class, projectId);
  }

  private Key<UserProjectData> userProjectKey(Key<UserData> userKey, long projectId) {
    return new Key<UserProjectData>(userKey, UserProjectData.class, projectId);
  }

  private Key<UserFileData> userFileKey(Key<UserData> userKey, String fileName) {
    return new Key<UserFileData>(userKey, UserFileData.class, fileName);
  }

  private Key<FileData> projectFileKey(Key<ProjectData> projectKey, String fileName) {
    return new Key<FileData>(projectKey, FileData.class, fileName);
  }

  /**
   * Call job.run() in a transaction and commit the transaction if no exceptions
   * occur. If we get a {@link java.util.ConcurrentModificationException}
   * or {@link com.google.appinventor.server.storage.ObjectifyException}
   * we will retry the job (at most {@code MAX_JOB_RETRIES times}).
   * Any other exception will cause the job to fail immediately.
   * @param job
   * @throws ObjectifyException
   */
  @VisibleForTesting
  void runJobWithRetries(JobRetryHelper job) throws ObjectifyException {
    int tries = 0;
    while (tries <= MAX_JOB_RETRIES) {
      Objectify datastore = ObjectifyService.beginTransaction();
      try {
        job.run(datastore);
        datastore.getTxn().commit();
        break;
      } catch (ConcurrentModificationException ex) {
        job.onNonFatalError();
        LOG.log(Level.WARNING, "Optimistic concurrency failure", ex);
      } catch (ObjectifyException oe) {
        String message = oe.getMessage();
        if (message != null && message.startsWith("Blocks")) { // This one is fatal!
          throw oe;
        }
        // maybe this should be a fatal error? I think the only thing
        // that creates this exception (other than this method) is uploadToBlobstore
        job.onNonFatalError();
      } finally {
        if (datastore.getTxn().isActive()) {
          try {
            datastore.getTxn().rollback();
          } catch (RuntimeException e) {
            LOG.log(Level.WARNING, "Transaction rollback failed", e);
          }
        }
      }
      tries++;
    }
    if (tries > MAX_JOB_RETRIES) {
      throw new ObjectifyException("Couldn't commit job after max retries.");
    }
  }

  private static String collectUserErrorInfo(final String userId) {
    return collectUserErrorInfo(userId, CrashReport.NOT_AVAILABLE);
  }

  private static String collectUserErrorInfo(final String userId, String fileName) {
    return "user=" + userId + ", file=" + fileName;
  }

  private static String collectProjectErrorInfo(final String userId, final long projectId,
      final String fileName) {
    return "user=" + userId + ", project=" + projectId + ", file=" + fileName;
  }

  private static String collectUserProjectErrorInfo(final String userId, final long projectId) {
    return "user=" + userId + ", project=" + projectId;
  }

  // ********* METHODS BELOW ARE ONLY FOR TESTING *********

  @VisibleForTesting
  void createRawUserFile(String userId, String fileName, byte[] content) {
    Objectify datastore = ObjectifyService.begin();
    UserFileData ufd = createUserFile(datastore, userKey(userId), fileName);
    if (ufd != null) {
      ufd.content = content;
      datastore.put(ufd);
    }
  }

  @VisibleForTesting
  boolean isBlobFile(long projectId, String fileName) {
    Objectify datastore = ObjectifyService.begin();
    FileData fd = datastore.find(projectFileKey(projectKey(projectId), fileName));
    if (fd != null) {
      return fd.isBlob;
    } else {
      return false;
    }
  }

  @VisibleForTesting
  ProjectData getProject(long projectId) {
    return ObjectifyService.begin().find(projectKey(projectId));
  }

<<<<<<< HEAD
=======
  // Return time in ISO_8660 format
  private static String formattedTime() {
    java.text.SimpleDateFormat formatter = new java.text.SimpleDateFormat("yyyy-MM-dd'T'HH:mm:ssZ");
    return formatter.format(new java.util.Date());
  }

  // We are called when our caller detects we are about to write a trivial (empty)
  // workspace. We check to see if previously the workspace was non-trivial and
  // if so, throw the BlocksTruncatedException. This will be passed through the RPC
  // layer to the client code which will put up a dialog box for the user to review
  // See Ode.java for more information
  private void checkForBlocksTruncation(FileData fd) throws ObjectifyException {
    if (fd.isBlob || fd.isGCS || fd.content.length > 120)
      throw new ObjectifyException("BlocksTruncated"); // Hack
    // I'm avoiding having to modify every use of runJobWithRetries to handle a new
    // exception, so we use this dodge.
  }
>>>>>>> 3e4a54f5

}<|MERGE_RESOLUTION|>--- conflicted
+++ resolved
@@ -188,11 +188,7 @@
       return tuser;
     } else {                    // If not in memcache, or tos
                                 // not yet accepted, fetch from datastore
-<<<<<<< HEAD
-      tuser = new User(userId, email, null, null, false, false, 0);
-=======
-      tuser = new User(userId, email, false, false, null);
->>>>>>> 3e4a54f5
+        tuser = new User(userId, email, null, null, false, false, 0, null);
     }
     final User user = tuser;
     try {
@@ -228,7 +224,7 @@
   }
 
   private UserData createUser(Objectify datastore, String userId, String email) {
-	UserData userData = new UserData();
+    UserData userData = new UserData();
     userData.id = userId;
     userData.tosAccepted = false;
     userData.settings = "";
@@ -290,7 +286,7 @@
           }
           // we need to change the memcache version of user
           User user = new User(userData.id,userData.email,name, userData.link, userData.tosAccepted,
-             false, userData.type);
+              false, userData.type, userData.sessionid);
           String cachekey = User.usercachekey + "|" + userId;
           memcache.put(cachekey, user, Expiration.byDeltaSeconds(60)); // Remember for one minute
         }
@@ -314,7 +310,7 @@
           }
           // we need to change the memcache version of user
           User user = new User(userData.id,userData.email,userData.name,link,userData.tosAccepted,
-             false, userData.type);
+              false, userData.type, userData.sessionid);
           String cachekey = User.usercachekey + "|" + userId;
           memcache.put(cachekey, user, Expiration.byDeltaSeconds(60)); // Remember for one minute
         }
@@ -778,7 +774,8 @@
     } else {
       return new UserProject(projectId, projectData.t.name,
           projectData.t.type, projectData.t.dateCreated,
-          projectData.t.dateModified);
+          projectData.t.dateModified, projectData.t.galleryId,
+          projectData.t.attributionId);
     }
   }
 
@@ -875,8 +872,9 @@
     return projectHistory.t;
   }
 
-  @Override
-<<<<<<< HEAD
+  // JIS XXX
+
+  @Override
   public long getProjectDateCreated(final String userId, final long projectId) {
     final Result<Long> dateCreated = new Result<Long>();
     try {
@@ -914,7 +912,7 @@
         }
       });
     } catch (ObjectifyException e) {
-      throw CrashReport.createAndLogError(LOG, 
+      throw CrashReport.createAndLogError(LOG,
           null,"error in getProjectGalleryId", e);
     }
     return galleryId.t;
@@ -942,8 +940,6 @@
   }
 
   @Override
-=======
->>>>>>> 3e4a54f5
   public void addFilesToUser(final String userId, final String... fileNames) {
     try {
       runJobWithRetries(new JobRetryHelper() {
@@ -2202,8 +2198,6 @@
     return ObjectifyService.begin().find(projectKey(projectId));
   }
 
-<<<<<<< HEAD
-=======
   // Return time in ISO_8660 format
   private static String formattedTime() {
     java.text.SimpleDateFormat formatter = new java.text.SimpleDateFormat("yyyy-MM-dd'T'HH:mm:ssZ");
@@ -2221,6 +2215,5 @@
     // I'm avoiding having to modify every use of runJobWithRetries to handle a new
     // exception, so we use this dodge.
   }
->>>>>>> 3e4a54f5
 
 }