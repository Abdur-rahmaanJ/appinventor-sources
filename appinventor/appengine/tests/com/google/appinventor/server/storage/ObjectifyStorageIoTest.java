// -*- mode: java; c-basic-offset: 2; -*-
// Copyright 2009-2011 Google, All Rights reserved
// Copyright 2011-2012 MIT, All rights reserved
// Released under the Apache License, Version 2.0
// http://www.apache.org/licenses/LICENSE-2.0

package com.google.appinventor.server.storage;

import com.google.appengine.api.blobstore.BlobKey;
import com.google.appinventor.server.LocalDatastoreTestCase;
import com.google.appinventor.server.storage.StoredData.ProjectData;
import com.google.appinventor.shared.rpc.BlocksTruncatedException;
import com.google.appinventor.shared.rpc.component.Component;
import com.google.appinventor.shared.rpc.project.Project;
import com.google.appinventor.shared.rpc.project.RawFile;
import com.google.appinventor.shared.rpc.project.TextFile;
import com.google.appinventor.shared.rpc.project.UserProject;
import com.google.appinventor.shared.rpc.project.youngandroid.YoungAndroidProjectNode;
import com.google.appinventor.shared.rpc.user.User;
import com.google.appinventor.shared.storage.StorageUtil;

import com.google.common.base.Charsets;

import java.io.BufferedReader;
import java.io.FileNotFoundException;
import java.io.IOException;
import java.io.InputStreamReader;
import java.io.UnsupportedEncodingException;

import java.util.ArrayList;
import java.util.Arrays;
import java.util.ConcurrentModificationException;
import java.util.List;

import org.json.JSONObject;

/**
 * Tests for {@link ObjectifyStorageIo}.
 *
 * @author sharon@google.com (Sharon Perl)
 */
public class ObjectifyStorageIoTest extends LocalDatastoreTestCase {

  private static final String SETTINGS = "{settings: \"none\"}";
  private static final String FAKE_PROJECT_TYPE = "FakeProjectType";
  private static final String PROJECT_NAME = "Project1";
  private static final String FILE_NAME1 = "File1.src";
  private static final String FILE_NAME2 = "src/File2.blk";
  private static final String RAW_FILE_NAME1 = "assets/File1.jpg";
  private static final String RAW_FILE_NAME2 = "assets/File2.wav";
  private static final String COMPONENT_FILE_NAME1 = "com.package.Twitter.aix";
  private static final String COMPONENT_FILE_NAME2 = "com.package.Facebook.aix";
  private static final String COMPONENT_EXTENSION_NAME = ".aix";
  private static final String FILE_NAME_OUTPUT = "File.apk";
  private static final String FILE_CONTENT1 = "The quick onyx goblin jumps over the lazy dwarf";
  private static final String FILE_CONTENT2 = "This Pangram contains four a's, one b, two c's, "
      + "one d, thirty e's, six f's, five g's, seven h's, eleven i's, one j, one k, two l's, "
      + "two m's, eighteen n's, fifteen o's, two p's, one q, five r's, twenty-seven s's, "
      + "eighteen t's, two u's, seven v's, eight w's, two x's, three y's, & one z.";
  private static final byte[] RAW_FILE_CONTENT1 = { (byte) 0, (byte) 1, (byte) 32, (byte) 255};
  private static final byte[] RAW_FILE_CONTENT2 = { (byte) 0, (byte) 1, (byte) 32, (byte) 255};
  private static final byte[] RAW_FILE_CONTENT3 = { (byte) 0, (byte) 1, (byte) 2, (byte) 3};
  private static final byte[] FILE_CONTENT_OUTPUT = { (byte) 0, (byte) 1, (byte) 32, (byte) 255};
  private static final String FORM_NAME = "Form1";
  private static final String FORM_QUALIFIED_NAME = "com.yourdomain." + FORM_NAME;
  private static final String ASSET_FILE_NAME1 = "assets/kitty.jpg";
  private static final byte[] ASSET_FILE_CONTENT1 = { (byte) 0, (byte) 1, (byte) 32, (byte) 255};
  private static final String APK_FILE_NAME1 = "/ode/build/Android/HelloPurr.apk";
  private static final byte[] APK_FILE_CONTENT = { (byte) 0, (byte) 1, (byte) 32, (byte) 255};
  private static final String BLOCK_FILE_NAME = "src/blocks.blk";
  private static final byte[] BLOCK_FILE_CONTENT = {(byte) 0, (byte) 1, (byte) 32, (byte) 255};

  private ObjectifyStorageIo storage;
  private Project project;

  @Override
  protected void setUp() throws Exception {
    super.setUp();
    storage = new ObjectifyStorageIo();

    project = new Project(PROJECT_NAME);
    project.setProjectType(FAKE_PROJECT_TYPE);
    project.addTextFile(new TextFile(FILE_NAME1, FILE_CONTENT1));
    project.addTextFile(new TextFile(FILE_NAME2, FILE_CONTENT2));
    project.addRawFile(new RawFile(RAW_FILE_NAME1, RAW_FILE_CONTENT1));
    project.addRawFile(new RawFile(RAW_FILE_NAME2, RAW_FILE_CONTENT2));
  }

  private void createUserFiles(String userId, String userEmail, ObjectifyStorageIo storage)
    throws UnsupportedEncodingException {
    // remove files in case they were already created
    storage.getUser(userId, userEmail);  // ensure userId exists in the DB
    storage.deleteUserFile(userId, FILE_NAME1);
    storage.deleteUserFile(userId, FILE_NAME2);
    storage.deleteUserFile(userId, RAW_FILE_NAME1);
    storage.deleteUserFile(userId, RAW_FILE_NAME2);
    storage.createRawUserFile(userId, FILE_NAME1,
        FILE_CONTENT1.getBytes(StorageUtil.DEFAULT_CHARSET));
    // note: the following 3 files should be stored in blobstore
    storage.createRawUserFile(userId, FILE_NAME2,
        FILE_CONTENT2.getBytes(StorageUtil.DEFAULT_CHARSET));
    storage.createRawUserFile(userId, RAW_FILE_NAME1, RAW_FILE_CONTENT1);
    storage.createRawUserFile(userId, RAW_FILE_NAME2, RAW_FILE_CONTENT2);
  }

  public void testGetUser() {
    final String USER_ID = "500";
    final String USER_EMAIL = "user500@test.com";
    final String USER_EMAIL_NEW = "newuser500@test.com";

    User user1 = storage.getUser(USER_ID, USER_EMAIL);
    assertEquals(USER_ID, user1.getUserId());
    assertEquals(USER_EMAIL, user1.getUserEmail());

    User user2 = storage.getUser(USER_ID);
    assertEquals(USER_ID, user2.getUserId());
    assertEquals(USER_EMAIL, user2.getUserEmail());

    User user3 = storage.getUser(USER_ID, USER_EMAIL_NEW);
    assertEquals(USER_ID, user3.getUserId());
    assertEquals(USER_EMAIL_NEW, user3.getUserEmail());

    User user4 = storage.getUser(USER_ID);
    assertEquals(USER_ID, user4.getUserId());
    assertEquals(USER_EMAIL_NEW, user4.getUserEmail());
  }

  public void testSetTosAccepted() {
    final String USER_ID = "100";
    final String USER_EMAIL = "newuser100@test.com";
    ObjectifyStorageIo.requireTos.setForTest(true);
    User user = storage.getUser(USER_ID, USER_EMAIL);
    assertEquals(false, user.getUserTosAccepted());
    storage.setTosAccepted(USER_ID);
    assertEquals(true, storage.getUser(USER_ID, USER_EMAIL).getUserTosAccepted());
  }

  public void testLoadSettingsNewUser() {
    final String USER_ID = "200";
    final String USER_EMAIL = "newuser200@test.com";
    assertEquals("", storage.loadSettings(USER_ID));
  }

  public void testStoreLoadSettings() {
    final String USER_ID = "300";
    final String USER_EMAIL = "newuser300@test.com";
    storage.getUser(USER_ID, USER_EMAIL);
    storage.storeSettings(USER_ID, SETTINGS);
    assertEquals(SETTINGS, storage.loadSettings(USER_ID));
  }

  public void testCreateProjectSuccessful() {
    final String USER_ID = "400";
    final String USER_EMAIL = "newuser400@test.com";
    storage.getUser(USER_ID, USER_EMAIL);
    storage.createProject(USER_ID, project, SETTINGS);
    assertEquals(1, storage.getProjects(USER_ID).size());
  }

  public void testCreateProjectFailFirst() {
    final String USER_ID = "600";
    final String USER_EMAIL = "newuser600@test.com";
    // fail on first job in createProject (2nd job overall)
    StorageIo throwingStorage = new FailingJobObjectifyStorageIo(2);

    try {
      throwingStorage.getUser(USER_ID, USER_EMAIL);
      throwingStorage.createProject(USER_ID, project, SETTINGS);
    } catch (RuntimeException e) {
      assertEquals(0, throwingStorage.getProjects(USER_ID).size());
      return;
    }

    fail();
  }

  public void testCreateProjectFailSecond() {
    final String USER_ID = "700";
    final String USER_EMAIL = "newuser700@test.com";
    // fail on second job in createProject (3rd job overall)
    StorageIo throwingStorage = new FailingJobObjectifyStorageIo(3);

    try {
      throwingStorage.getUser(USER_ID, USER_EMAIL);
      throwingStorage.createProject(USER_ID, project, SETTINGS);
    } catch (RuntimeException e) {
      assertEquals(0, throwingStorage.getProjects(USER_ID).size());
      return;
    }

    fail();
  }
<<<<<<< HEAD
=======

>>>>>>> 68d9445f
  public void testUploadBeforeAdd() throws BlocksTruncatedException {
    final String USER_ID = "800";
    final String USER_EMAIL = "newuser800@test.com";
    storage.getUser(USER_ID, USER_EMAIL);
    long projectId = createProject(USER_ID, PROJECT_NAME, FAKE_PROJECT_TYPE, FORM_QUALIFIED_NAME);
    try {
      storage.uploadFile(projectId, FILE_NAME1, USER_ID, "does not matter",
          StorageUtil.DEFAULT_CHARSET);
      fail("Allowed upload before add");
    } catch (IllegalStateException ignored) {
      // File upload should be preceded by add
    }
    try {
      storage.uploadRawFile(projectId, FILE_NAME1, USER_ID, true, "does not matter".getBytes());
      fail("Allowed upload before add");
    } catch (IllegalStateException ignored) {
      // File upload should be preceded by add
    }
  }

  public void testUploadUserFileBeforeAdd() {
    final String USER_ID = "900";
    final String USER_EMAIL = "newuser900@test.com";
    storage.getUser(USER_ID, USER_EMAIL);
    try {
      storage.uploadUserFile(USER_ID, FILE_NAME1, "does not matter",
          StorageUtil.DEFAULT_CHARSET);
      fail("Allowed upload before add");
    } catch (IllegalStateException ignored) {
      // File upload should be preceded by add
    }
    try {
      storage.uploadRawUserFile(USER_ID, FILE_NAME2, "does not matter".getBytes());
      fail("Allowed upload before add");
    } catch (IllegalStateException ignored) {
      // File upload should be preceded by add
    }
  }

  public void testMuliRoleFile() {
    final String USER_ID = "1000";
    final String USER_EMAIL = "newuser1000@test.com";
    storage.getUser(USER_ID, USER_EMAIL);
    long projectId = createProject(USER_ID, PROJECT_NAME, FAKE_PROJECT_TYPE, FORM_QUALIFIED_NAME);
    storage.addSourceFilesToProject(USER_ID, projectId, false, FILE_NAME1);
    try {
      storage.addOutputFilesToProject(USER_ID, projectId, FILE_NAME1);
      fail("File role changed");
    } catch (IllegalStateException ignored) {
      // File role change is not allowed
    }
    try {
      storage.removeOutputFilesFromProject(USER_ID, projectId, FILE_NAME1);
      fail("File role changed");
    } catch (IllegalStateException ignored) {
      // File role change is not allowed
    } catch (RuntimeException ignored) {
      // File role change is not allowed
    }
  }

  public void testUpdateModificationTime() throws BlocksTruncatedException {
    final String USER_ID = "1100";
    final String USER_EMAIL = "newuser1100@test.com";
    storage.getUser(USER_ID, USER_EMAIL);
    long projectId = createProject(USER_ID, PROJECT_NAME, FAKE_PROJECT_TYPE, FORM_QUALIFIED_NAME);
    UserProject uproject = storage.getUserProject(USER_ID, projectId);
    long creationDate = uproject.getDateCreated();
    long modificationDate = uproject.getDateModified();
    assertEquals(creationDate, modificationDate);
    long oldModificationDate = modificationDate;

    storage.addSourceFilesToProject(USER_ID, projectId, false, FILE_NAME1);
    assertTrue(storage.getProjectSourceFiles(USER_ID, projectId).contains(FILE_NAME1));
    modificationDate = storage.getProjectDateModified(USER_ID, projectId);
    assertEquals(oldModificationDate, modificationDate);
    oldModificationDate = modificationDate;

    storage.removeSourceFilesFromProject(USER_ID, projectId, false, FILE_NAME1);
    assertFalse(storage.getProjectSourceFiles(USER_ID, projectId).contains(FILE_NAME1));
    modificationDate = storage.getProjectDateModified(USER_ID, projectId);
    assertEquals(oldModificationDate, modificationDate);
    oldModificationDate = modificationDate;

    storage.addSourceFilesToProject(USER_ID, projectId, true, FILE_NAME1);
    assertTrue(storage.getProjectSourceFiles(USER_ID, projectId).contains(FILE_NAME1));
    modificationDate = storage.getProjectDateModified(USER_ID, projectId);
    // Note: Modification date will not change due to restrictions where we only
    // update project modification date if it is more then a minute since the last
    // update.
    assertTrue(oldModificationDate <= modificationDate);
    oldModificationDate = modificationDate;

    storage.removeSourceFilesFromProject(USER_ID, projectId, true, FILE_NAME1);
    assertFalse(storage.getProjectSourceFiles(USER_ID, projectId).contains(FILE_NAME1));
    modificationDate = storage.getProjectDateModified(USER_ID, projectId);
    assertTrue(oldModificationDate <= modificationDate);
    oldModificationDate = modificationDate;

    storage.addSourceFilesToProject(USER_ID, projectId, false, FILE_NAME1);
    modificationDate = storage.uploadFile(projectId, FILE_NAME1, USER_ID, FILE_CONTENT1,
        StorageUtil.DEFAULT_CHARSET);
    assertTrue(oldModificationDate <= modificationDate);
    oldModificationDate = modificationDate;
    modificationDate = storage.getProjectDateModified(USER_ID, projectId);
    assertEquals(oldModificationDate, modificationDate);
    oldModificationDate = modificationDate;

    storage.addOutputFilesToProject(USER_ID, projectId, FILE_NAME_OUTPUT);
    modificationDate = storage.uploadRawFile(projectId, FILE_NAME_OUTPUT, USER_ID,
        true, FILE_CONTENT_OUTPUT);
    assertTrue(oldModificationDate <= modificationDate);
    oldModificationDate = modificationDate;
    modificationDate = storage.getProjectDateModified(USER_ID, projectId);
    assertEquals(oldModificationDate, modificationDate);
    oldModificationDate = modificationDate;


    modificationDate = storage.deleteFile(USER_ID, projectId, FILE_NAME1);
    assertTrue(oldModificationDate <= modificationDate);
    oldModificationDate = modificationDate;
    modificationDate = storage.getProjectDateModified(USER_ID, projectId);
    assertEquals(oldModificationDate, modificationDate);
    oldModificationDate = modificationDate;
  }

  public void testAddRemoveFile() throws BlocksTruncatedException {
    final String USER_ID = "1200";
    final String USER_EMAIL = "newuser1200@test.com";
    storage.getUser(USER_ID, USER_EMAIL);
    long projectId = createProject(USER_ID, PROJECT_NAME, FAKE_PROJECT_TYPE, FORM_QUALIFIED_NAME);
    storage.addSourceFilesToProject(USER_ID, projectId, false, FILE_NAME1);
    storage.uploadFile(projectId, FILE_NAME1, USER_ID, FILE_CONTENT1, StorageUtil.DEFAULT_CHARSET);
    storage.addOutputFilesToProject(USER_ID, projectId, FILE_NAME_OUTPUT);
    storage.uploadRawFile(projectId, FILE_NAME_OUTPUT, USER_ID, true, FILE_CONTENT_OUTPUT);

    assertTrue(storage.getProjectSourceFiles(USER_ID, projectId).contains(FILE_NAME1));
    assertTrue(storage.getProjectOutputFiles(USER_ID, projectId).contains(FILE_NAME_OUTPUT));
    assertEquals(FILE_CONTENT1, storage.downloadFile(USER_ID, projectId, FILE_NAME1,
        StorageUtil.DEFAULT_CHARSET));
    assertTrue(
        java.util.Arrays.equals(FILE_CONTENT_OUTPUT,
                                storage.downloadRawFile(USER_ID, projectId, FILE_NAME_OUTPUT)));

    storage.removeSourceFilesFromProject(USER_ID, projectId, false, FILE_NAME1);
    assertFalse(storage.getProjectSourceFiles(USER_ID, projectId).contains(FILE_NAME1));
    assertTrue(storage.getProjectOutputFiles(USER_ID, projectId).contains(FILE_NAME_OUTPUT));

    storage.removeOutputFilesFromProject(USER_ID, projectId, FILE_NAME_OUTPUT);
    assertFalse(storage.getProjectSourceFiles(USER_ID, projectId).contains(FILE_NAME1));
    assertFalse(storage.getProjectOutputFiles(USER_ID, projectId).contains(FILE_NAME_OUTPUT));
  }

  public void testAddRemoveUserFile() {
    // Note that neither FILE_NAME1 nor FILE_NAME_OUTPUT should exist
    // at the start of this test
    final String USER_ID = "1100";
    final String USER_EMAIL = "newuser1100@test.com";
    storage.getUser(USER_ID, USER_EMAIL);
    storage.addFilesToUser(USER_ID, FILE_NAME1);
    storage.uploadUserFile(USER_ID, FILE_NAME1, FILE_CONTENT1,
        StorageUtil.DEFAULT_CHARSET);
    storage.addFilesToUser(USER_ID, FILE_NAME_OUTPUT);
    storage.uploadRawUserFile(USER_ID, FILE_NAME_OUTPUT, FILE_CONTENT_OUTPUT);

    assertTrue(storage.getUserFiles(USER_ID).contains(FILE_NAME1));
    assertTrue(storage.getUserFiles(USER_ID).contains(FILE_NAME_OUTPUT));
    assertEquals(FILE_CONTENT1, storage.downloadUserFile(USER_ID, FILE_NAME1,
        StorageUtil.DEFAULT_CHARSET));
    assertEquals(new String(FILE_CONTENT_OUTPUT),
        new String(storage.downloadRawUserFile(USER_ID, FILE_NAME_OUTPUT)));

    storage.deleteUserFile(USER_ID, FILE_NAME1);
    assertFalse(storage.getUserFiles(USER_ID).contains(FILE_NAME1));
    assertTrue(storage.getUserFiles(USER_ID).contains(FILE_NAME_OUTPUT));

    storage.deleteUserFile(USER_ID, FILE_NAME_OUTPUT);
    assertFalse(storage.getUserFiles(USER_ID).contains(FILE_NAME1));
    assertFalse(storage.getUserFiles(USER_ID).contains(FILE_NAME_OUTPUT));
  }

  public void testUnsupportedEncoding() throws BlocksTruncatedException {
    final String USER_ID = "1100";
    final String USER_EMAIL = "newuser1100@test.com";
    storage.getUser(USER_ID, USER_EMAIL);
    long projectId = createProject(USER_ID, PROJECT_NAME, FAKE_PROJECT_TYPE, FORM_QUALIFIED_NAME);
    storage.addSourceFilesToProject(USER_ID, projectId, false, FILE_NAME1);
    try {
      storage.uploadFile(projectId, FILE_NAME1, USER_ID, FILE_CONTENT1, "No such encoding");
      fail("Unsupported encoding accepted");
    } catch (RuntimeException e) {
      // This encoding is not supported
      assertTrue(e.getCause() instanceof UnsupportedEncodingException);
    }
    storage.uploadFile(projectId, FILE_NAME1, USER_ID, FILE_CONTENT1, StorageUtil.DEFAULT_CHARSET);
    try {
      storage.downloadFile(USER_ID, projectId, FILE_NAME1, "No such encoding");
      fail("Unsupported encoding accepted");
    } catch (RuntimeException e) {
      // This encoding is not supported
      assertTrue(e.getCause() instanceof UnsupportedEncodingException);
    }
  }

  public void testUnsupportedEncodingUserFIle() {
    // Note that neither FILE_NAME1 nor FILE_NAME_OUTPUT should exist
    // at the start of this test
    final String USER_ID = "1100";
    final String USER_EMAIL = "newuser1100@test.com";
    storage.getUser(USER_ID, USER_EMAIL);
    storage.addFilesToUser(USER_ID, FILE_NAME1);
    try {
      storage.uploadUserFile(USER_ID, FILE_NAME1, FILE_CONTENT1, "No such encoding");
      fail("Unsupported encoding accepted");
    } catch (RuntimeException e) {
      // This encoding is not supported
      assertTrue(e.getCause() instanceof UnsupportedEncodingException);
    }
    storage.uploadUserFile(USER_ID, FILE_NAME1, FILE_CONTENT1,
        StorageUtil.DEFAULT_CHARSET);
    try {
      storage.downloadUserFile(USER_ID, FILE_NAME1, "No such encoding");
      fail("Unsupported encoding accepted");
    } catch (RuntimeException e) {
      // This encoding is not supported
      assertTrue(e.getCause() instanceof UnsupportedEncodingException);
    }
  }

  public void testBlobFiles() throws BlocksTruncatedException {
    final String USER_ID = "1300";
    final String USER_EMAIL = "newuser1300@test.com";
    storage.getUser(USER_ID, USER_EMAIL);
    long projectId = createProject(
        USER_ID, PROJECT_NAME, YoungAndroidProjectNode.YOUNG_ANDROID_PROJECT_TYPE,
        FORM_QUALIFIED_NAME);
    storage.addSourceFilesToProject(USER_ID, projectId, false, ASSET_FILE_NAME1);
    storage.uploadRawFile(projectId, ASSET_FILE_NAME1, USER_ID, true, ASSET_FILE_CONTENT1);
    storage.addSourceFilesToProject(USER_ID, projectId, false, BLOCK_FILE_NAME);
    storage.uploadRawFile(projectId, BLOCK_FILE_NAME, USER_ID, true, BLOCK_FILE_CONTENT);
    storage.addOutputFilesToProject(USER_ID, projectId, APK_FILE_NAME1);
    storage.uploadRawFile(projectId, APK_FILE_NAME1, USER_ID, true, APK_FILE_CONTENT);

    assertTrue(storage.getProjectSourceFiles(USER_ID, projectId).contains(ASSET_FILE_NAME1));
    assertTrue(storage.getProjectOutputFiles(USER_ID, projectId).contains(APK_FILE_NAME1));
    assertTrue(Arrays.equals(ASSET_FILE_CONTENT1,
        storage.downloadRawFile(USER_ID, projectId, ASSET_FILE_NAME1)));
    assertTrue(Arrays.equals(APK_FILE_CONTENT,
        storage.downloadRawFile(USER_ID, projectId, APK_FILE_NAME1)));
    assertTrue(Arrays.equals(BLOCK_FILE_CONTENT,
        storage.downloadRawFile(USER_ID, projectId, BLOCK_FILE_NAME)));
    assertTrue(storage.isGcsFile(projectId, ASSET_FILE_NAME1));
    assertTrue(storage.isGcsFile(projectId, APK_FILE_NAME1));
    assertTrue(!storage.isGcsFile(projectId, BLOCK_FILE_NAME)); // small block files now in datastore

    storage.removeSourceFilesFromProject(USER_ID, projectId, false, ASSET_FILE_NAME1);
    storage.removeOutputFilesFromProject(USER_ID, projectId, APK_FILE_NAME1);
    storage.removeSourceFilesFromProject(USER_ID, projectId, false, BLOCK_FILE_NAME);
    assertFalse(storage.getProjectSourceFiles(USER_ID, projectId).contains(ASSET_FILE_NAME1));
    assertFalse(storage.getProjectOutputFiles(USER_ID, projectId).contains(APK_FILE_NAME1));
    assertFalse(storage.getProjectOutputFiles(USER_ID, projectId).contains(BLOCK_FILE_NAME));
    // TODO(sharon): would be good to check that blobrefs are deleted from blobstore too

    // TODO(sharon): should test large blob files (e.g., >2MB (chunk size), >4MB (row size));
  }

  public void testOldBlockFilesInDatastoreStillWork() throws BlocksTruncatedException {
    // Create new storage object that forces storage in the datastore
    ObjectifyStorageIo oldStyleStorage = new ObjectifyStorageIo() {

      boolean useBlobstoreForFile(String fileName, int length) {
        return false;
      }
    };

    final String USER_ID = "1310";
    final String USER_EMAIL = "newuser1310@test.com";
    oldStyleStorage.getUser(USER_ID, USER_EMAIL);
    long projectId = createProject(
        USER_ID, PROJECT_NAME, YoungAndroidProjectNode.YOUNG_ANDROID_PROJECT_TYPE,
        FORM_QUALIFIED_NAME);
    oldStyleStorage.addSourceFilesToProject(USER_ID, projectId, false, BLOCK_FILE_NAME);
    oldStyleStorage.uploadRawFile(projectId, BLOCK_FILE_NAME, USER_ID, true, BLOCK_FILE_CONTENT);
    assertTrue(Arrays.equals(BLOCK_FILE_CONTENT,
                                       oldStyleStorage.downloadRawFile(
                                           USER_ID, projectId, BLOCK_FILE_NAME)));
    assertFalse(oldStyleStorage.isGcsFile(projectId, BLOCK_FILE_NAME));

    // Test that we can still get the content with an ordinary storage object
    assertTrue(Arrays.equals(BLOCK_FILE_CONTENT,
        storage.downloadRawFile(
          USER_ID, projectId, BLOCK_FILE_NAME)));
 }

  public void testGetProject() {
    final String USER_ID = "1400";
    final String USER_EMAIL = "newuser1400@test.com";
    storage.getUser(USER_ID, USER_EMAIL);
    long projectId = createProject(USER_ID, PROJECT_NAME, FAKE_PROJECT_TYPE, FORM_QUALIFIED_NAME);
    ProjectData result = storage.getProject(projectId);
    assertEquals(projectId, result.id.longValue());
    assertEquals(PROJECT_NAME, result.name);
    assertEquals(FAKE_PROJECT_TYPE, result.type);
  }

  public void testGetProject_withNonexistentProject() {
    final String USER_ID = "1500";
    final String USER_EMAIL = "newuser1500@test.com";
    storage.getUser(USER_ID, USER_EMAIL);
    long projectId = createProject(USER_ID, PROJECT_NAME, FAKE_PROJECT_TYPE, FORM_QUALIFIED_NAME);
    long nonExistentProjectId = (projectId + 10);
    ProjectData result = storage.getProject(nonExistentProjectId);
    assertNull(result);
  }

  public void testWrongUserThrowsException() throws Exception {
    final String USER_ID = "1600";
    final String USER_EMAIL = "newuser1600@test.com";
    final String USER_ID2 = "1700";
    createUserFiles(USER_ID, USER_EMAIL, storage);

    long projectId = storage.createProject(USER_ID, project, SETTINGS);
    assertTrue(Arrays.equals(RAW_FILE_CONTENT1,
        storage.downloadRawFile(USER_ID, projectId, RAW_FILE_NAME1)));
    try {
      storage.downloadRawFile(USER_ID2, projectId, RAW_FILE_NAME1);
      fail();
    } catch (Exception e) {
      assertTrue(e instanceof UnauthorizedAccessException
                 || e.getCause() instanceof UnauthorizedAccessException);
    }
  }

  public void testTempFiles() throws Exception {
    String fileName = storage.uploadTempFile("test\n".getBytes(Charsets.UTF_8));
    BufferedReader reader = new BufferedReader(new InputStreamReader(storage.openTempFile(fileName),
        Charsets.UTF_8));
    assertTrue(reader.readLine().equals("test"));
    storage.deleteTempFile(fileName);
    try {
      storage.deleteTempFile("frob"); // Should fail because doesn't start with __TEMP__
      fail();
    } catch (Exception e) {
      assertTrue(e instanceof RuntimeException);
    }
  }

  /*
   * Fail on the Nth call to runJobWithRetries, where N is the value of the
   * failingRun argument to the constructor. Also allows counting
   * blob deletions.
   */
  private static class FailingJobObjectifyStorageIo extends ObjectifyStorageIo {
    private final int failingRun;
    private int run;
    private int numDeletedBlobs = 0;

    FailingJobObjectifyStorageIo(int failingRun) {
      super();
      this.failingRun = failingRun;
      run = 0;
    }

    @Override
    void runJobWithRetries(JobRetryHelper job, boolean useTransaction) throws ObjectifyException {
      ++run;
      if (run != failingRun) {
        super.runJobWithRetries(job, useTransaction);
      } else {
        throw new ObjectifyException("job failed (on purpose)");
      }
    }

    @Override
    protected void deleteBlobstoreFile(String blobstoreKey) {
      super.deleteBlobstoreFile(blobstoreKey);
      numDeletedBlobs++;
    }

    int numBlobsDeleted() {
      return numDeletedBlobs;
    }
  }

  private long createProject(String userId, String name, String type, String fileName) {
    return createProject(userId, name, type, fileName, storage);
  }

  private long createProject(String userId, String name, String type, String fileName,
                             ObjectifyStorageIo storageIo) {
    Project project = new Project(name);
    project.setProjectType(type);
    project.addTextFile(new TextFile(fileName, ""));
    return storageIo.createProject(userId, project, SETTINGS);
  }
}<|MERGE_RESOLUTION|>--- conflicted
+++ resolved
@@ -190,10 +190,7 @@
 
     fail();
   }
-<<<<<<< HEAD
-=======
-
->>>>>>> 68d9445f
+
   public void testUploadBeforeAdd() throws BlocksTruncatedException {
     final String USER_ID = "800";
     final String USER_EMAIL = "newuser800@test.com";
