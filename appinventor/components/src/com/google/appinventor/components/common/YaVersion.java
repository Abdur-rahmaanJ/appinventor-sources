--- conflicted
+++ resolved
@@ -966,17 +966,10 @@
   // key as the Companion it is replacing, as the Package Manager
   // is invoked from the running Companion.
 
-<<<<<<< HEAD
-  public static final String PREFERRED_COMPANION = "2.27cdk1";
+  public static final String PREFERRED_COMPANION = "2.31cdk1";
   public static final String COMPANION_UPDATE_URL = "";
   public static final String COMPANION_UPDATE_URL1 = "";
-  public static final String [] ACCEPTABLE_COMPANIONS = { "2.27cdk1" };
-=======
-  public static final String PREFERRED_COMPANION = "2.31";
-  public static final String COMPANION_UPDATE_URL = "";
-  public static final String COMPANION_UPDATE_URL1 = "";
-  public static final String [] ACCEPTABLE_COMPANIONS = { "2.31" };
->>>>>>> 154a9ae0
+  public static final String [] ACCEPTABLE_COMPANIONS = { "2.31cdk1" };
 
   // Splash Screen Values
   public static final int SPLASH_SURVEY = 1;
