// -*- mode: java; c-basic-offset: 2; -*-
// Copyright 2009-2011 Google, All Rights reserved
// Copyright 2011-2012 MIT, All rights reserved
// Released under the MIT License https://raw.github.com/mit-cml/app-inventor/master/mitlicense.txt
// This work is licensed under a Creative Commons Attribution 3.0 Unported License.

package com.google.appinventor.components.runtime.util;
import com.google.appinventor.components.runtime.ReplForm;
import java.util.Enumeration;
import java.util.Formatter;
import java.util.Properties;
import java.io.File;
import java.io.IOException;
import java.io.FileInputStream;
import java.io.FileOutputStream;

import javax.crypto.Mac;
import javax.crypto.spec.SecretKeySpec;

import android.util.Log;

import com.google.appinventor.components.common.YaVersion;

import kawa.standard.Scheme;
import gnu.expr.Language;

import android.content.Intent;
import android.net.Uri;

public class AppInvHTTPD extends NanoHTTPD {

  private File rootDir;
  private Language scheme;
  private ReplForm form;
<<<<<<< HEAD
  private static final int YAV_SKEW = 1;
  private static final String LOG_TAG = "AppInvHTTPD";
  private static byte[] hmacKey;
  private static int seq;

  private boolean first = true;
=======
  private static final int YAV_SKEW_FORWARD = 1;
  private static final int YAV_SKEW_BACKWARD = 4;
>>>>>>> 36206755

  public AppInvHTTPD( int port, File wwwroot, ReplForm form) throws IOException
  {
    super(port, wwwroot);
    this.rootDir = wwwroot;
    this.scheme = Scheme.getInstance("scheme");
    this.form = form;
    gnu.expr.ModuleExp.mustNeverCompile();
    try {
      scheme.eval("(begin (require com.google.youngandroid.runtime)  (setup-repl-environment \"<<\" \":\" \"@@\" \"Success\" \"Failure\" \"==\" \">>\" '((\">>\" \"&2\")(\"<<\" \"&1\")(\"&\" \"&0\"))))");
    } catch (Throwable e) {
      Log.e(LOG_TAG, "Scheme Failure", e);
    }
  }

  /**
   *
   * @param uri Percent-decoded URI without parameters, for example "/index.cgi"
   * @param method      "GET", "POST" etc.
   * @param parms       Parsed, percent decoded parameters from URI and, in case of POST, data.
   * @param header      Header entries, percent decoded
   * @return HTTP response, see class Response for details
   */
  public Response serve( String uri, String method, Properties header, Properties parms, Properties files )
  {
    Log.d(LOG_TAG,  method + " '" + uri + "' " );

    // Special case for _version: This uri has a parameter of
    // "version" which is the blocks editor idea of what
    // YaVersion.YOUNG_ANDROID_VERSION should be. If this is not in
    // the range of our YOUNG_ANDROID_VERSION - YAV_SKEW to
    // YOUNG_ANDROID_VERSION, we call "badversion" which is defined in
    // the Yail code for the Wireless Debug Repl. It arranges to do
    // the right thing vis. a vis. the REPL UI
    //
    // We support a range on the theory that people cannot upgrade the
    // REPL exactly when we upgrade the App Engine server. So we
    // permit some version skew. Exactly how much is defined by
    // YAV_SKEW (defined above)

    if (method.equals("OPTIONS")) { // This is a complete hack. OPTIONS requests are used
                                    // by Cross Origin Resource Sharing. We give a response
                                    // that permits connections to us from Javascript
                                    // loaded from other pages (like the App Inventor Blocks Editor)
      Enumeration e = header.propertyNames();
      while ( e.hasMoreElements())
        {
          String value = (String)e.nextElement();
          Log.d(LOG_TAG,  "  HDR: '" + value + "' = '" +
            header.getProperty( value ) + "'" );
        }
      Response res = new Response(HTTP_OK, MIME_PLAINTEXT, "OK");
      res.addHeader("Access-Control-Allow-Origin", "*");
      res.addHeader("Access-Control-Allow-Headers", "origin, content-type");
      res.addHeader("Access-Control-Allow-Methods", "POST,OPTIONS,GET,HEAD,PUT");
      res.addHeader("Allow", "POST,OPTIONS,GET,HEAD,PUT");
      return (res);
    }


    if (uri.equals("/_version")) { // handle special uri's here
      Response res;
      try {
        String strversion = parms.getProperty("version", "0");
        int version = (new Integer(strversion)).intValue();
        if ((version > (YaVersion.YOUNG_ANDROID_VERSION + YAV_SKEW_FORWARD)) ||
            (version < (YaVersion.YOUNG_ANDROID_VERSION - YAV_SKEW_BACKWARD))) {
          scheme.eval("(begin (require com.google.youngandroid.runtime) (process-repl-input ((get-var badversion)) \"foo\"))");
        } else {
          // If we have a good version, start the repl
          // We use Scheme here so we can use process-repl-input which will arrange for
          // the correct thread to be used to start the repl (by going through the android os handler
          scheme.eval("(begin (require com.google.youngandroid.runtime) (process-repl-input ((get-var *start-repl*)) \"foo\"))");
        }
        res = new Response(HTTP_OK, MIME_PLAINTEXT, "OK");
      } catch (Throwable e) {
        res = new Response(HTTP_OK, MIME_PLAINTEXT, e.toString());
        e.printStackTrace();
      }
      return (res);
    } else if (uri.equals("/_newblocks")) { // Handle AJAX calls from the newblocks code
      String inSeq = parms.getProperty("seq", "0");
      int iseq = Integer.parseInt(inSeq);
      String code = parms.getProperty("code");
      String inMac = parms.getProperty("mac", "no key provided");
      String compMac = "";
      if (hmacKey != null) {
        try {
          Mac hmacSha1 = Mac.getInstance("HmacSHA1");
          SecretKeySpec key = new SecretKeySpec(hmacKey, "RAW");
          hmacSha1.init(key);
          byte [] tmpMac = hmacSha1.doFinal((code + inSeq).getBytes());
          StringBuffer sb = new StringBuffer(tmpMac.length * 2);
          Formatter formatter = new Formatter(sb);
          for (byte b : tmpMac)
            formatter.format("%02x", b);
          compMac = sb.toString();
        } catch (Exception e) {
          Log.e(LOG_TAG, "Error working with hmac", e);
          form.dispatchErrorOccurredEvent(form, "AppInvHTTPD",
            ErrorMessages.ERROR_REPL_SECURITY_ERROR, "Exception working on HMAC");
          Response res = new Response(HTTP_OK, MIME_PLAINTEXT, "NOT");
          return(res);
        }
        Log.d(LOG_TAG, "Incoming Mac = " + inMac);
        Log.d(LOG_TAG, "Computed Mac = " + compMac);
        Log.d(LOG_TAG, "Incoming seq = " + inSeq);
        Log.d(LOG_TAG, "Computed seq = " + seq);
        if ((seq != iseq) || (!inMac.equals(compMac))) {
          Log.e(LOG_TAG, "Hmac or Seq do not match");
          form.dispatchErrorOccurredEvent(form, "AppInvHTTPD",
            ErrorMessages.ERROR_REPL_SECURITY_ERROR, "Invalid HMAC");
          Response res = new Response(HTTP_OK, MIME_PLAINTEXT, "NOT");
          return(res);
        }
        seq += 1;
      } else {                  // No hmacKey
        Log.e(LOG_TAG, "No HMAC Key");
        form.dispatchErrorOccurredEvent(form, "AppInvHTTPD",
          ErrorMessages.ERROR_REPL_SECURITY_ERROR, "No HMAC Key");
        Response res = new Response(HTTP_OK, MIME_PLAINTEXT, "NOT");
        return(res);
      }
      if (first) {
        try {
          scheme.eval("(begin (require <com.google.youngandroid.runtime>)  (setup-repl-environment \"<<\" \":\" \"@@\" \"Success\" \"Failure\" \"==\" \">>\" '((\">>\" \"&2\")(\"<<\" \"&1\")(\"&\" \"&0\"))))");
        } catch (Throwable e) {
          Log.e(LOG_TAG, "Scheme Failure(first)", e);
        }
        first = false;
      }

      code = "(begin (require <com.google.youngandroid.runtime>) (process-newblocks-input (begin " +
        code + " )))";

      Log.d(LOG_TAG, "To Eval: " + code);

      try {
        scheme.eval(code);
      } catch (Throwable ex) {
        Log.e(LOG_TAG, "newblocks: Scheme Failure", ex);
      }

      Response res = new Response(HTTP_OK, MIME_PLAINTEXT, "OK");
      res.addHeader("Access-Control-Allow-Origin", "*");
      res.addHeader("Access-Control-Allow-Headers", "origin, content-type");
      res.addHeader("Access-Control-Allow-Methods", "POST,OPTIONS,GET,HEAD,PUT");
      res.addHeader("Allow", "POST,OPTIONS,GET,HEAD,PUT");
      return(res);

    } else if (uri.equals("/_package")) { // Handle installing a package
      Response res;
      String packageapk = parms.getProperty("package", null);
      if (packageapk == null) {
        res = new Response(HTTP_OK, MIME_PLAINTEXT, "NOT OK"); // Should really return an error code, but we don't look at it yet
        return (res);
      }
      Log.d(LOG_TAG, rootDir + "/" + packageapk);
      Intent intent = new Intent(Intent.ACTION_VIEW);
      Uri packageuri = Uri.fromFile(new File(rootDir + "/" + packageapk));
      intent.setDataAndType(packageuri, "application/vnd.android.package-archive");
      form.startActivity(intent);
      res = new Response(HTTP_OK, MIME_PLAINTEXT, "OK");
      return (res);
    }

    if (method.equals("PUT")) { // Asset File Upload for newblocks
      Boolean error = false;
      String tmpFileName = (String) files.getProperty("content", null);
      if (tmpFileName != null) { // We have content
        File fileFrom = new File(tmpFileName);
        String filename = parms.getProperty("filename", null);
        if (filename != null) {
          if (filename.startsWith("..") || filename.endsWith("..")
            || filename.indexOf("../") >= 0) {
            Log.d(LOG_TAG, " Ignoring invalid filename: " + filename);
            filename = null;
          }
        }
        if (filename != null) { // We have a filename and it has not been declared
                                // invalid by the code above
          File fileTo = new File(rootDir + "/" + filename);
          if (!fileFrom.renameTo(fileTo)) { // First try rename
            copyFile(fileFrom, fileTo);
            fileFrom.delete();  // Remove temp file
          }
        } else {
          fileFrom.delete();    // We have content but no file name
          Log.e(LOG_TAG, "Received content without a file name!");
          error = true;
        }
      } else {
        Log.e(LOG_TAG, "Received PUT without content.");
        error = true;
      }
      if (error) {
        Response res = new Response(HTTP_OK, MIME_PLAINTEXT, "NOTOK");
        res.addHeader("Access-Control-Allow-Origin", "*");
        res.addHeader("Access-Control-Allow-Headers", "origin, content-type");
        res.addHeader("Access-Control-Allow-Methods", "POST,OPTIONS,GET,HEAD,PUT");
        res.addHeader("Allow", "POST,OPTIONS,GET,HEAD,PUT");
        return (res);
      } else {
        Response res = new Response(HTTP_OK, MIME_PLAINTEXT, "OK");
        res.addHeader("Access-Control-Allow-Origin", "*");
        res.addHeader("Access-Control-Allow-Headers", "origin, content-type");
        res.addHeader("Access-Control-Allow-Methods", "POST,OPTIONS,GET,HEAD,PUT");
        res.addHeader("Allow", "POST,OPTIONS,GET,HEAD,PUT");
        return (res);
      }
    }

    Enumeration e = header.propertyNames();
    while ( e.hasMoreElements())
      {
        String value = (String)e.nextElement();
        Log.d(LOG_TAG,  "  HDR: '" + value + "' = '" +
                       header.getProperty( value ) + "'" );
      }
    e = parms.propertyNames();
    while ( e.hasMoreElements())
      {
        String value = (String)e.nextElement();
        Log.d(LOG_TAG,  "  PRM: '" + value + "' = '" +
                       parms.getProperty( value ) + "'" );
      }
    e = files.propertyNames();
    while ( e.hasMoreElements())
      {
        String fieldname = (String)e.nextElement();
        String tempLocation = (String) files.getProperty(fieldname);
        String filename = (String) parms.getProperty(fieldname);
        if (filename.startsWith("..") || filename.endsWith("..")
            || filename.indexOf("../") >= 0) {
          Log.d(LOG_TAG, " Ignoring invalid filename: " + filename);
          filename = null;
        }
        File fileFrom = new File(tempLocation);
        if (filename == null) {
          fileFrom.delete(); // Cleanup our mess (remove temp file).
        } else {
          File fileTo = new File(rootDir + "/" + filename);
          if (!fileFrom.renameTo(fileTo)) { // First try rename, otherwise we have to copy
            copyFile(fileFrom, fileTo);
            fileFrom.delete();  // Cleanup temp file
          }
        }
        Log.d(LOG_TAG,  " UPLOADED: '" + filename + "' was at '" + tempLocation + "'");
        Response res = new Response(HTTP_OK, MIME_PLAINTEXT, "OK");
        res.addHeader("Access-Control-Allow-Origin", "*");
        res.addHeader("Access-Control-Allow-Headers", "origin, content-type");
        res.addHeader("Access-Control-Allow-Methods", "POST,OPTIONS,GET,HEAD,PUT");
        res.addHeader("Allow", "POST,OPTIONS,GET,HEAD,PUT");
        return(res);
      }

    return serveFile( uri, header, rootDir, true );
  }

  private void copyFile(File infile, File outfile) {
    try {
      FileInputStream in = new FileInputStream(infile);
      FileOutputStream out = new FileOutputStream(outfile);
      byte[] buffer = new byte[32768]; // 32K, probably too small
      int len;

      while ((len = in.read(buffer)) > 0) {
        out.write(buffer, 0, len);
      }

      in.close();
      out.close();
    } catch (IOException e) {
      e.printStackTrace();
    }
  }

  /**
   * @param inputKey String key to use the HTOP algorithm seed
   *
   */
  public static void setHmacKey(String inputKey) {
    hmacKey = inputKey.getBytes();
    seq = 1;              // Initialize this now
  }

}<|MERGE_RESOLUTION|>--- conflicted
+++ resolved
@@ -32,17 +32,13 @@
   private File rootDir;
   private Language scheme;
   private ReplForm form;
-<<<<<<< HEAD
-  private static final int YAV_SKEW = 1;
+  private static final int YAV_SKEW_FORWARD = 1;
+  private static final int YAV_SKEW_BACKWARD = 4;
   private static final String LOG_TAG = "AppInvHTTPD";
   private static byte[] hmacKey;
   private static int seq;
 
   private boolean first = true;
-=======
-  private static final int YAV_SKEW_FORWARD = 1;
-  private static final int YAV_SKEW_BACKWARD = 4;
->>>>>>> 36206755
 
   public AppInvHTTPD( int port, File wwwroot, ReplForm form) throws IOException
   {
